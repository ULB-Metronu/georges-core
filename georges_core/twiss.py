--- conflicted
+++ resolved
@@ -759,11 +759,7 @@
     def __init__(self):  # type: ignore[no-untyped-def]
         ...
 
-<<<<<<< HEAD
     def __call__(self):  # type: ignore[no-untyped-def]
-        ...
-=======
-    def __call__(self):
         ...
 
 
@@ -1099,5 +1095,4 @@
         matrix = matrix.apply(lambda row: self.compute_phase_advances(row, matrix.iloc[0]['Normalisation_matrix']),
                               axis=1)
 
-        return matrix
->>>>>>> 09b40598
+        return matrix