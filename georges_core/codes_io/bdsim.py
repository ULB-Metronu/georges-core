"""
A Pythonic way to analyze and work with Beam Delivery SIMulation (BDSIM) ROOT output files.

Design goals:
 - No dependency on (py)ROOT(py) is needed. The module uses `uproot` instead.
 - Enables and favors exploration of the ROOT files. No prior knowledge of the content should be required
 to explore and discover the data structure.
 - provide analysis tools exploiting the new Awkward 1.0 library (https://arxiv.org/pdf/2001.06307.pdf)
"""
from __future__ import annotations
from typing import TYPE_CHECKING, Optional, List, Dict, Tuple, Union
from collections import UserDict
import logging
import os
import numpy as _np
import pandas as _pd
import vtk as _vtk
import vtk.util.numpy_support as _vtk_np  # noQA
try:
    import uproot as _uproot
    import uproot_methods as _uproot_methods
    if TYPE_CHECKING:
        import uproot.source.compressed
except (ImportError, ImportWarning):
    logging.error("Uproot is required for this module to work.")
    raise ImportError("Uproot is required for this module to work.")

_WITH_PYBDSIM = False
try:
    try:
        import warnings
        warnings.simplefilter("ignore")
        import pybdsim
        pybdsim.Data.LoadROOTLibraries()
        warnings.simplefilter("default")
    except (ImportError, UserWarning):
        pass
    _WITH_PYBDSIM = True
except (ImportError, ImportWarning):
    logging.warning("pybdsim is required for this module to have full functionalities.\n"
                    "Not all methods will be available.")

_WITH_ROOT = False
try:
    try:
        import warnings

        warnings.simplefilter("ignore")
        import ROOT
        ROOT.gSystem.Load('librebdsim')
        warnings.simplefilter("default")
    except (ImportError, UserWarning):
        pass
    _WITH_ROOT = True
except (ImportError, ImportWarning):
    logging.warning("ROOT is required for this module to have full functionalities.\n"
                    "Not all methods will be available.")

_WITH_BOOST_HISTOGRAM = False
try:
    try:
        import warnings

        warnings.simplefilter("ignore")
        import boost_histogram as bh

        warnings.simplefilter("default")
    except (ImportError, UserWarning):
        pass
    _WITH_BOOST_HISTOGRAM = True
except (ImportError, ImportWarning):
    logging.warning("boost_histogram is required for this module to have full functionalities.\n"
                    "Not all methods will be available.")

import numpy as _np
import pandas as _pd
from scipy.interpolate import interp1d

__all__ = [
    'Output',
    'BDSimOutputException',
    'BDSimOutput',
    'ReBDSimOutput',
    'ReBDSimOpticsOutput',
    'ReBDSimCombineOutput',
    'Histogram',
    'Histogram2d',
    'Histogram3d'
]


class BDSimOutputException(Exception):
    pass


class Histogram:
    def __init__(self, h):
        self._h = h
        self.bins = h.bins
        self.edges = h.edges
        self.variances = h.variances
        self._centers = None
        self._normalized_values = None
        self.normalization = 1.0
        self.coordinates_normalization = 1.0

    def __getattr__(self, item):
        return getattr(self._h, item)

    def set_normalization(self, normalization: float = 1.0):
        self.normalization = normalization
        self._normalized_values = self.normalization * self._h.values
        return self

    def set_coordinates_normalization(self, normalization: float = 1.0):
        self.coordinates_normalization = normalization
        return self

    @property
    def values(self):
        return self.normalization * self._h.values

    @property
    def normalized_values(self):
        return self._normalized_values

    @property
    def centers(self):
        if self._centers is not None:
            return self._centers
        self._centers = [
            self.coordinates_normalization * _.mean(axis=1)
            for _ in self.bins
        ]
        return self._centers


class Histogram2d(Histogram):
    ...


class Histogram3d(Histogram):
    def __init__(self, h, parent):
        Histogram.__init__(self,h)
        self._filename = parent._filename
        self._path = parent._path
        self._meshname = h.name.decode('UTF-8').split('-')[0]

    @property
    def filename(self):
        return self._filename

    @property
    def path(self):
        return self._path

    @property
    def meshname(self):
        return self._meshname

    @property
    def bins_volume(self):
<<<<<<< HEAD
        return _np.diff(self.bins[0][0])[0] * \
               _np.diff(self.bins[1][0])[0] * \
               _np.diff(self.bins[2][0])[0]
=======
        return _np.diff(self._h.bins[0][0])[0] * \
               _np.diff(self._h.bins[1][0])[0] * \
               _np.diff(self._h.bins[2][0])[0]

    def to_vtk(self,
               filename='histogram.vti',
               path='.',
               origin=None,
               reference_file='output.root',
               reference_path='.'
               ):
        _pyroot_file = None
        if origin is None:
            if _WITH_PYBDSIM:
                try:
                    _pyroot_file = pybdsim.Data.Load(os.path.join(reference_path, reference_file))
                except OSError:
                    pass
        if _pyroot_file is not None:
            mt = _pyroot_file.GetModelTree()
            md = _pyroot_file.GetModel()
            mt.GetEntry(0)
            mesh_translation = [0.0, 0.0, 0.0]
            for name in md.model.scoringMeshName:
                if str(name) in self._h.name.decode('utf-8'):
                    mesh_translation = md.model.scoringMeshTranslation[name]
            origin = [
                mesh_translation.x(),
                mesh_translation.y(),
                mesh_translation.z(),
            ]
        else:
            origin = [0.0, 0.0, 0.0] if origin is None else origin
        imgdat = _vtk.vtkImageData()  # noQA
        imgdat.GetPointData().SetScalars(
            _vtk_np.numpy_to_vtk(
                num_array=self.values.ravel(order='F'),
                deep=True,
                array_type=_vtk.VTK_FLOAT  # noQA
            )
        )
        imgdat.SetDimensions(self._h.xnumbins, self._h.ynumbins, self._h.znumbins)
        imgdat.SetOrigin(origin[0] - self.coordinates_normalization * (self.edges[0][-1] - self.edges[0][0]) / 2,
                         origin[1] - self.coordinates_normalization * (self.edges[1][-1] - self.edges[1][0]) / 2,
                         origin[2] - self.coordinates_normalization * (self.edges[2][-1] - self.edges[2][0]) / 2
                         )
        imgdat.SetSpacing(
            self.coordinates_normalization * (self.edges[0][1] - self.edges[0][0]),
            self.coordinates_normalization * (self.edges[1][1] - self.edges[1][0]),
            self.coordinates_normalization * (self.edges[2][1] - self.edges[2][0])
        )
        writer = _vtk.vtkXMLImageDataWriter()  # noQA
        writer.SetFileName(os.path.join(path, filename))
        writer.SetInputData(imgdat)
        writer.SetDataModeToBinary()
        writer.Write()
>>>>>>> 03b5eeee

    def to_df(self):
        index = _pd.MultiIndex.from_product(self.centers, names=('X', 'Y', 'Z'))
        data = {
            'edep': self.normalized_values.flatten() / self.bins_volume,
        }
        return _pd.DataFrame(index=index, data=data)

    def to_csv(self, filename='histogram.csv', path='.', **kwargs):
        self.to_df().to_csv(os.path.join(path, filename), header=False, float_format='% 11.7E', **kwargs)


class Histogram4d:
    def __init__(self, parent, bdsbh4d_histogram, name):
        self._h = bdsbh4d_histogram
        self._bh = None
        self._bh_error = None
        self._energy_axis_type = name.split('-')[-1]
        self._filename = parent._filename
        self._path = parent._path
        self._meshname = name.split('-')[0]
        self._cache = None
        self._coordinates_normalization = 1.0

    def get_pyboost(self, hist_type):
        if _WITH_BOOST_HISTOGRAM:
            energy_axis = None
            if self._energy_axis_type == 'log':
                energy_axis = bh.axis.Regular(self._h.h_nebins, self._h.h_emin, self._h.h_emax,
                                              transform=bh.axis.transform.log)
            elif self._energy_axis_type == 'linear':
                energy_axis = bh.axis.Regular(self._h.h_nebins, self._h.h_emin, self._h.h_emax)
            elif self._energy_axis_type == 'user':
                energy_axis = bh.axis.Variable(self._h.h_ebinsedges)

            histo4d = bh.Histogram(
                bh.axis.Regular(self._h.h_nxbins, self._h.h_xmin, self._h.h_xmax),
                bh.axis.Regular(self._h.h_nybins, self._h.h_ymin, self._h.h_ymax),
                bh.axis.Regular(self._h.h_nzbins, self._h.h_zmin, self._h.h_zmax),
                energy_axis)

            for x in range(self._h.h_nxbins):
                for y in range(self._h.h_nybins):
                    for z in range(self._h.h_nzbins):
                        for e in range(self._h.h_nebins):
                            histo4d[x, y, z, e] = getattr(self._h, hist_type).at(x, y, z, e)

            return histo4d
        else:
            raise AttributeError("Boost histograms are not available")

    def project_to_3d(self, weights=1):

        histo3d = bh.Histogram(*self.bh.axes[0:3])

        for x in range(self.bh.shape[0]):
            for y in range(self.bh.shape[1]):
                for z in range(self.bh.shape[2]):
                    tmp = self.bh[x, y, z, :].view() * weights
                    histo3d[x, y, z] = tmp.sum()

        self._cache =  histo3d.view()
        return histo3d

    def compute_h10(self, conversionFactorFile):
        data = _pd.read_table(conversionFactorFile, names=["energy", "h10_coeff"])
        f = interp1d(data['energy'].values, data['h10_coeff'].values)
        self._cache =  self.project_to_3d(weights=f(self.bh.axes[3].centers)).view()
        return  self.project_to_3d(weights=f(self.bh.axes[3].centers))

    @property
    def filename(self):
        return self._filename

    @property
    def path(self):
        return self._path

    @property
    def meshname(self):
        return self._meshname

    @property
    def bh(self):
        if self._bh is None:
            self._bh = self.get_pyboost('h')
        return self._bh

    @property
    def bh_err(self):
        if self._bh_error is None:
            self._bh_error = self.get_pyboost('h_err')
        return self._bh_error

    @property
    def h(self):
        return self._h.h

    @property
    def h_err(self):
        return self._h.h_err

    @property
    def values(self):
        return self._cache

    @property
    def xnumbins(self):
        return self.bh.axes[0].size

    @property
    def ynumbins(self):
        return self.bh.axes[1].size

    @property
    def znumbins(self):
        return self.bh.axes[2].size

    @property
    def coordinates_normalization(self):
        return self._coordinates_normalization

    @property
    def edges(self):
        edges_x = self.bh.axes[0].edges
        edges_y = self.bh.axes[1].edges
        edges_z = self.bh.axes[2].edges
        return _np.array([edges_x,edges_y,edges_z])

    @staticmethod
    def from_root_file(parent, name):
        energy_axis_type = name.split('-')[-1]
        if energy_axis_type == "linear":
            bdsbh4d = ROOT.BDSBH4D("boost_histogram_linear")()
        elif energy_axis_type == "log":
            bdsbh4d = ROOT.BDSBH4D("boost_histogram_log")()
        elif energy_axis_type == "user":
            bdsbh4d = ROOT.BDSBH4D("boost_histogram_variable")()

        # to_PyROOT() is a BDSIM function
        bdsbh4d.to_PyROOT(parent._file, name)

        return Histogram4d(parent, bdsbh4d, name)


class OutputType(type):
    """A generic type for BDSIM output classes."""
    pass


class Output(metaclass=OutputType):
    def __init__(self, filename: str = 'output.root', path: str = '.', *, open_file: bool = True):
        """
        Create a representation of a BDSIM output using uproot to read the root file.

        The root file is opened with uproot, so a valid path and filename must be provided.

        Args:
            filename: the name of the root file to read
            path: the path to the root file
            open_file: attempts to open the master file
        """
        self._filename = filename
        self._path = path
        self._file = os.path.join(path, filename)
        if open_file:
            self._root_directory: _uproot.rootio.ROOTDirectory = _uproot.open(self._file)

    @classmethod
    def from_root_directory(cls, directory: _uproot.rootio.ROOTDirectory) -> Output:
        """Create an `Output` object directly attached to an existing ROOT directory.

        Args:
            directory: an existing `uproot` `ROOTDirectory`
        """
        o = cls(open_file=False)
        o._file = None
        o._root_directory = directory
        return o

    def __getitem__(self, item: str):
        """Read an object from the ROOT file or directory by name."""
        return self._root_directory[item]

    @property
    def compression(self) -> _uproot.source.compressed.Compression:
        """The compression algorithm used for the root file or directory."""
        return self._root_directory.compression

    @property
    def directory(self) -> _uproot.rootio.ROOTDirectory:
        """Return the master directory attached to this parent."""
        return self._root_directory

    class Directory:
        def __init__(self, parent: Union[Output, Output.Directory], directory: _uproot.rootio.ROOTDirectory):
            """
            A representation of a (nested) structure of ROOT directories.

            Args:
                parent: the `Output` to which the directory structure is attached
                directory: the top-level ROOT directory
            """
            def _build(n, c):
                item = self._directory[n]
                if c.__name__.endswith('Directory'):
                    return Output.Directory(parent, directory=item)
                elif c.__name__.endswith('TH1D'):
                    return Histogram(item)
                elif c.__name__.endswith('TH2D'):
                    return Histogram2d(item)
                elif c.__name__.endswith('TH3D'):
                    return Histogram3d(item,self.parent)
                elif c.__name__.endswith('TTree'):
                    return Histogram4d.from_root_file(self.parent, n.decode('utf-8').split(';')[0])
                else:
                    return item

            self._output: Output = parent
            self._directory: _uproot.rootio.ROOTDirectory = directory
            for name, cls in self._directory.iterclasses():
                setattr(self, name.decode('utf-8').split(';')[0].replace('-', '_'), _build(name, cls))

        def __getitem__(self, item):
            return self._directory[item]

        @property
        def compression(self) -> _uproot.source.compressed.Compression:
            """The compression algorithm used for the directory."""
            return self._directory.compression

        @property
        def parent(self) -> Output:
            """The parent Output to which the directory structure is attached."""
            return self._output

        @property
        def root_directory(self) -> _uproot.rootio.ROOTDirectory:
            """The associated uproot directory."""
            return self._directory

        @property
        def keys(self) -> List[str]:
            """The content of the directory."""
            return self._directory.keys()

    class Tree:
        def __init__(self, parent: Output):
            """
            A representation of a ROOT TTree structure.

            Args:
                parent: the `Output` to which the parent is attached
            """
            self._parent = parent
            self._tree: uproot.rootio.TTree = parent[self.__class__.__name__]
            self._df: Optional[_pd.DataFrame] = None
            self._np: Optional[_np.ndarray] = None

        def __getitem__(self, item):
            try:
                return self._tree[item]
            except KeyError:
                return self._tree[item + '.']

        def __getattr__(self, b):
            branch_class = getattr(self.__class__, b.title().replace('_', ''), None)
            if branch_class is not None:
                _ = branch_class(parent=self)
                setattr(self, b, _)
                return getattr(self, b)
            else:
                raise AttributeError(f"Branch {b} does not exist for {self.__class__.__name__}")

        def array(self, branch=None, **kwargs) -> _np.ndarray:
            """A proxy for the `uproot` `array` method."""
            return self.tree.array(branch=branch, **kwargs)

        def arrays(self, branches=None, **kwargs):
            """A proxy for the `uproot` `arrays` method."""
            return self.tree.arrays(branches=branches, **kwargs)

        def pandas(self, branches=None, **kwargs):
            """A proxy for the `uproot` `pandas` method."""
            return self._tree.pandas.df(branches=branches, **kwargs)

        def to_df(self) -> _pd.DataFrame:
            pass

        def to_np(self) -> _np.ndarray:
            pass

        @property
        def parent(self):
            """The parent Output to which the parent structure is attached."""
            return self._parent

        @property
        def tree(self) -> _uproot.rootio.TTree:
            """The associated uproot parent."""
            return self._tree

        @property
        def branches_names(self) -> List[str]:
            return [b.decode('utf-8') for b in self.tree.keys()]

        @property
        def branches(self) -> List[uproot.rootio.TBranchElement]:
            return [b for b in self.tree.values()]

        @property
        def numentries(self) -> int:
            """Provides the number of entries in the parent (without reading the entire file)."""
            return self.tree.numentries

        @property
        def df(self) -> _pd.DataFrame:
            if self._df is None:
                return self.to_df()
            return self._df

        @property
        def np(self) -> _np.ndarray:
            if self._np is None:
                return self.to_np()
            return self._np

    class Branch:
        BRANCH_NAME: Optional[str] = None
        DEFAULT_LEAVES: Dict[str, Tuple[bool, Optional[str]]] = {}

        def __new__(cls, *args, **kwargs):
            def toggle(leave):
                def do_toggle(self):
                    self._active_leaves[leave][0] = not self._active_leaves[leave][0]
                    return self
                return do_toggle

            instance = super().__new__(cls)
            for k in cls.DEFAULT_LEAVES:
                setattr(instance, f"toggle_{k}", toggle(k).__get__(instance))
            return instance

        def __init__(self, parent: Output.Tree, branch_name: Optional[str] = None):
            """
            A representation of a ROOT Branch.

            Args:
                parent: the `Tree` to which the branch is attached
            """
            self._parent: Output.Tree = parent
            b = branch_name or self.BRANCH_NAME or self.__class__.__name__
            if len(b) > 0:
                self._branch = parent[b]
            else:
                self._branch = parent
            self._df: Optional[_pd.DataFrame] = None
            self._np: Optional[_np.ndarray] = None
            self._active_leaves: Dict[str, Tuple[bool, Optional[str]]] = self.DEFAULT_LEAVES.copy()

        def __getitem__(self, item):
            return self._branch[item]

        def array(self, branch=None, **kwargs) -> _np.ndarray:
            """A proxy for the `uproot` `array` method."""
            return self.parent.array(branch=self.branch_name + branch, **kwargs)

        def arrays(self, branches=None, **kwargs):
            """A proxy for the uproot method.
            """
            if branches is None:
                branches = self._active_leaves
            return self.parent.arrays(branches=[self.branch_name + b for b in branches], **kwargs)

        def pandas(self, branches: List[str] = None, strip_prefix: bool = True, **kwargs):
            """A proxy for the uproot method.
            """
            if branches is None:
                branches = [self.branch_name + b for b, _ in self._active_leaves.items() if _[0] is True]
            else:
                branches = [self.branch_name + b for b in branches]
            df = self.parent.tree.pandas.df(branches,
                                            flatten=True,
                                            **kwargs)
            if strip_prefix:
                import re
                df.columns = [re.split(self.branch_name, c)[1] for c in df.columns]
            return df

        def to_df(self) -> _pd.DataFrame:
            if self._df is None:
                self._df = self.pandas()
            return self._df

        def to_np(self) -> _np.ndarray:
            pass

        @property
        def parent(self) -> Output.Tree:
            """The parent `Tree` to which the branch is attached."""
            return self._parent

        @property
        def branch(self) -> _uproot.rootio.TBranch:
            return self._branch

        @property
        def branch_name(self) -> str:
            if self.BRANCH_NAME == '':
                return ''
            name = self.branch.name.decode('utf-8')
            if not name.endswith('.'):
                return name + '.'
            else:
                return name

        @property
        def leaves(self) -> List[uproot.rootio.TBranchElement]:
            return self._branch.values()

        @property
        def leaves_names(self) -> List[str]:
            return self._branch.keys()

        @property
        def df(self) -> _pd.DataFrame:
            if self._df is None:
                return self.to_df()
            return self._df

        @property
        def np(self) -> _np.ndarray:
            if self._np is None:
                return self.to_np()
            return self._np


class BDSimOutput(Output):
    def __getattr__(self, item):
        if item in (
            'header',
            'geant4data',
            'beam',
            'options',
            'model',
            'run',
            'event'
        ):
            setattr(self,
                    item,
                    getattr(BDSimOutput, item.title())(parent=self)
                    )
            return getattr(self, item)

    class Header(Output.Tree):

        class Header(Output.Branch):
            DEFAULT_LEAVES = {
                'bdsimVersion': [True, None],
                'geant4Version': [True, None],
                'rootVersion': [True, None],
                'clhepVersion': [True, None],
                'timeStamp': [True, None],
                'fileType': [True, None],
                'dataVersion': [True, None],
                'doublePrecisionOutput': [True, None],
                'analysedFiles': [True, None],
                'combinedFiles': [True, None],
                'nTrajectoryFilters': [True, None],
                'trajectoryFilters': [True, None],
            }

    class Beam(Output.Tree):

        class BeamBase(Output.Branch):
            BRANCH_NAME = 'Beam.GMAD::BeamBase'
            DEFAULT_LEAVES = {
                'particle': [True, None],
                'beamParticleName': [True, None],
                'beamEnergy': [True, None],
                'beamKineticEnergy': [True, None],
                'beamMomentum': [True, None],
                'distrType': [True, None],
                'xDistrType': [True, None],
                'yDistrType': [True, None],
                'zDistrType': [True, None],
                'distrFile': [True, None],
                'distrFileFormat': [True, None],
                'matchDistrFileLength': [True, None],
                'nlinesIgnore': [True, None],
                'nlinesSkip': [True, None],
                'X0': [True, None],
                'Y0': [True, None],
                'Z0': [True, None],
                'S0': [True, None],
                'Xp0': [True, None],
                'Yp0': [True, None],
                'Zp0': [True, None],
                'T0': [True, None],
                'E0': [True, None],
                'Ek0': [True, None],
                'P0': [True, None],
                'tilt': [True, None],
                'sigmaT': [True, None],
                'sigmaE': [True, None],
                'sigmaEk': [True, None],
                'sigmaP': [True, None],
                'betx': [True, None],
                'bety': [True, None],
                'alfx': [True, None],
                'alfy': [True, None],
                'emitx': [True, None],
                'emity': [True, None],
                'dispx': [True, None],
                'dispy': [True, None],
                'dispxp': [True, None],
                'dispyp': [True, None],
                'emitNX': [True, None],
                'emitNY': [True, None],
                'sigmaX': [True, None],
                'sigmaXp': [True, None],
                'sigmaY': [True, None],
                'sigmaYp': [True, None],
                'envelopeX': [True, None],
                'envelopeXp': [True, None],
                'envelopeY': [True, None],
                'envelopeYp': [True, None],
                'envelopeT': [True, None],
                'envelopeE': [True, None],
                'envelopeR': [True, None],
                'envelopeRp': [True, None],
                'sigma11': [True, None],
                'sigma12': [True, None],
                'sigma13': [True, None],
                'sigma14': [True, None],
                'sigma15': [True, None],
                'sigma16': [True, None],
                'sigma22': [True, None],
                'sigma23': [True, None],
                'sigma24': [True, None],
                'sigma25': [True, None],
                'sigma26': [True, None],
                'sigma33': [True, None],
                'sigma34': [True, None],
                'sigma35': [True, None],
                'sigma36': [True, None],
                'sigma44': [True, None],
                'sigma45': [True, None],
                'sigma46': [True, None],
                'sigma55': [True, None],
                'sigma56': [True, None],
                'sigma66': [True, None],
                'shellX': [True, None],
                'shellXp': [True, None],
                'shellY': [True, None],
                'shellYp': [True, None],
                'shellXWidth': [True, None],
                'shellXpWidth': [True, None],
                'shellYWidth': [True, None],
                'shellYpWidth': [True, None],
                'Rmin': [True, None],
                'Rmax': [True, None],
                'haloNSigmaXInner': [True, None],
                'haloNSigmaXOuter': [True, None],
                'haloNSigmaYInner': [True, None],
                'haloNSigmaYOuter': [True, None],
                'haloXCutInner': [True, None],
                'haloYCutInner': [True, None],
                'haloPSWeightParameter': [True, None],
                'haloPSWeightFunction': [True, None],
                'offsetSampleMean': [True, None],
                'eventGeneratorMinX': [True, None],
                'eventGeneratorMaxX': [True, None],
                'eventGeneratorMinY': [True, None],
                'eventGeneratorMaxY': [True, None],
                'eventGeneratorMinZ': [True, None],
                'eventGeneratorMaxZ': [True, None],
                'eventGeneratorMinXp': [True, None],
                'eventGeneratorMaxXp': [True, None],
                'eventGeneratorMinYp': [True, None],
                'eventGeneratorMaxYp': [True, None],
                'eventGeneratorMinZp': [True, None],
                'eventGeneratorMaxZp': [True, None],
                'eventGeneratorMinT': [True, None],
                'eventGeneratorMaxT': [True, None],
                'eventGeneratorMinEK': [True, None],
                'eventGeneratorMaxEK': [True, None],
                'eventGeneratorParticles': [True, None],
            }

    class Geant4Data(Output.Tree):
        # https://github.com/scikit-hep/uproot/issues/468
        ...

    class Options(Output.Tree):
        class OptionsBase(Output.Branch):
            BRANCH_NAME = 'Options.GMAD::OptionsBase'
            DEFAULT_LEAVES = {
                'inputFileName': [True, None],
                'visMacroFileName': [True, None],
                'geant4MacroFileName': [True, None],
                'visDebug': [True, None],
                'outputFileName': [True, None],
                'outputFormat': [True, None],
                'outputDoublePrecision': [True, None],
                'survey': [True, None],
                'surveyFileName': [True, None],
                'batch': [True, None],
                'verbose': [True, None],
                'verboseRunLevel': [True, None],
                'verboseEventBDSIM': [True, None],
                'verboseEventLevel': [True, None],
                'verboseEventStart': [True, None],
                'verboseEventContinueFor': [True, None],
                'verboseTrackingLevel': [True, None],
                'verboseSteppingBDSIM': [True, None],
                'verboseSteppingLevel': [True, None],
                'verboseSteppingEventStart': [True, None],
                'verboseSteppingEventContinueFor': [True, None],
                'verboseSteppingPrimaryOnly': [True, None],
                'verboseImportanceSampling': [True, None],
                'circular': [True, None],
                'seed': [True, None],
                'nGenerate': [True, None],
                'recreate': [True, None],
                'recreateFileName': [True, None],
                'startFromEvent': [True, None],
                'writeSeedState': [True, None],
                'useASCIISeedState': [True, None],
                'seedStateFileName': [True, None],
                'generatePrimariesOnly': [True, None],
                'exportGeometry': [True, None],
                'exportType': [True, None],
                'exportFileName': [True, None],
                'bdsimPath': [True, None],
                'physicsList': [True, None],
                'physicsVerbose': [True, None],
                'physicsVerbosity': [True, None],
                'physicsEnergyLimitLow': [True, None],
                'physicsEnergyLimitHigh': [True, None],
                'g4PhysicsUseBDSIMRangeCuts': [True, None],
                'g4PhysicsUseBDSIMCutsAndLimits': [True, None],
                'eventOffset': [True, None],
                'recreateSeedState': [True, None],
                'elossHistoBinWidth': [True, None],
                'ffact': [True, None],
                'beamlineX': [True, None],
                'beamlineY': [True, None],
                'beamlineZ': [True, None],
                'beamlinePhi': [True, None],
                'beamlineTheta': [True, None],
                'beamlinePsi': [True, None],
                'beamlineAxisX': [True, None],
                'beamlineAxisY': [True, None],
                'beamlineAxisZ': [True, None],
                'beamlineAngle': [True, None],
                'beamlineAxisAngle': [True, None],
                'beamlineS': [True, None],
                'eventNumberOffset': [True, None],
                'checkOverlaps': [True, None],
                'xsize': [True, None],
                'ysize': [True, None],
                'magnetGeometryType': [True, None],
                'outerMaterialName': [True, None],
                'horizontalWidth': [True, None],
                'thinElementLength': [True, None],
                'hStyle': [True, None],
                'vhRatio': [True, None],
                'coilWidthFraction': [True, None],
                'coilHeightFraction': [True, None],
                'ignoreLocalMagnetGeometry': [True, None],
                'preprocessGDML': [True, None],
                'preprocessGDMLSchema': [True, None],
                'dontSplitSBends': [True, None],
                'yokeFields': [True, None],
                'includeFringeFields': [True, None],
                'includeFringeFieldsCavities': [True, None],
                'beampipeThickness': [True, None],
                'apertureType': [True, None],
                'aper1': [True, None],
                'aper2': [True, None],
                'aper3': [True, None],
                'aper4': [True, None],
                'beampipeMaterial': [True, None],
                'ignoreLocalAperture': [True, None],
                'vacMaterial': [True, None],
                'emptyMaterial': [True, None],
                'worldMaterial': [True, None],
                'worldGeometryFile': [True, None],
                'autoColourWorldGeometryFile': [True, None],
                'importanceWorldGeometryFile': [True, None],
                'importanceVolumeMap': [True, None],
                'worldVolumeMargin': [True, None],
                'vacuumPressure': [True, None],
                'buildTunnel': [True, None],
                'buildTunnelStraight': [True, None],
                'tunnelType': [True, None],
                'tunnelThickness': [True, None],
                'tunnelSoilThickness': [True, None],
                'tunnelMaterial': [True, None],
                'soilMaterial': [True, None],
                'buildTunnelFloor': [True, None],
                'tunnelFloorOffset': [True, None],
                'tunnelAper1': [True, None],
                'tunnelAper2': [True, None],
                'tunnelVisible': [True, None],
                'tunnelOffsetX': [True, None],
                'tunnelOffsetY': [True, None],
                'removeTemporaryFiles': [True, None],
                'samplerDiameter': [True, None],
                'turnOnOpticalAbsorption': [True, None],
                'turnOnMieScattering': [True, None],
                'turnOnRayleighScattering': [True, None],
                'turnOnOpticalSurface': [True, None],
                'scintYieldFactor': [True, None],
                'maximumPhotonsPerStep': [True, None],
                'maximumBetaChangePerStep': [True, None],
                'maximumTracksPerEvent': [True, None],
                'minimumKineticEnergy': [True, None],
                'minimumKineticEnergyTunnel': [True, None],
                'minimumRange': [True, None],
                'defaultRangeCut': [True, None],
                'prodCutPhotons': [True, None],
                'prodCutElectrons': [True, None],
                'prodCutPositrons': [True, None],
                'prodCutProtons': [True, None],
                'neutronTimeLimit': [True, None],
                'neutronKineticEnergyLimit': [True, None],
                'useLENDGammaNuclear': [True, None],
                'useElectroNuclear': [True, None],
                'useMuonNuclear': [True, None],
                'useGammaToMuMu': [True, None],
                'usePositronToMuMu': [True, None],
                'usePositronToHadrons': [True, None],
                'collimatorsAreInfiniteAbsorbers': [True, None],
                'tunnelIsInfiniteAbsorber': [True, None],
                'defaultBiasVacuum': [True, None],
                'defaultBiasMaterial': [True, None],
                'integratorSet': [True, None],
                'lengthSafety': [True, None],
                'lengthSafetyLarge': [True, None],
                'maximumTrackingTime': [True, None],
                'maximumStepLength': [True, None],
                'maximumTrackLength': [True, None],
                'chordStepMinimum': [True, None],
                'chordStepMinimumYoke': [True, None],
                'deltaIntersection': [True, None],
                'minimumEpsilonStep': [True, None],
                'maximumEpsilonStep': [True, None],
                'deltaOneStep': [True, None],
                'stopSecondaries': [True, None],
                'killNeutrinos': [True, None],
                'minimumRadiusOfCurvature': [True, None],
                'sampleElementsWithPoleface': [True, None],
                'nominalMatrixRelativeMomCut': [True, None],
                'teleporterFullTransform': [True, None],
                'sensitiveOuter': [True, None],
                'sensitiveBeamPipe': [True, None],
                'numberOfEventsPerNtuple': [True, None],
                'storeApertureImpacts': [True, None],
                'storeApertureImpactsIons': [True, None],
                'storeApertureImpactsAll': [True, None],
                'apertureImpactsMinimumKE': [True, None],
                'storeCollimatorInfo': [True, None],
                'storeCollimatorHits': [True, None],
                'storeCollimatorHitsLinks': [True, None],
                'storeCollimatorHitsIons': [True, None],
                'storeCollimatorHitsAll': [True, None],
                'collimatorHitsMinimumKE': [True, None],
                'storeEloss': [True, None],
                'storeElossHistograms': [True, None],
                'storeElossVacuum': [True, None],
                'storeElossVacuumHistograms': [True, None],
                'storeElossTunnel': [True, None],
                'storeElossTunnelHistograms': [True, None],
                'storeElossWorld': [True, None],
                'storeElossWorldContents': [True, None],
                'storeElossTurn': [True, None],
                'storeElossLinks': [True, None],
                'storeElossLocal': [True, None],
                'storeElossGlobal': [True, None],
                'storeElossTime': [True, None],
                'storeElossStepLength': [True, None],
                'storeElossPreStepKineticEnergy': [True, None],
                'storeElossModelID': [True, None],
                'storeGeant4Data': [True, None],
                'storeTrajectory': [True, None],
                'storeTrajectoryDepth': [True, None],
                'storeTrajectoryParticle': [True, None],
                'storeTrajectoryParticleID': [True, None],
                'storeTrajectoryEnergyThreshold': [True, None],
                'storeTrajectorySamplerID': [True, None],
                'storeTrajectoryELossSRange': [True, None],
                'storeTrajectoryTransportationSteps': [True, None],
                'trajNoTransportation': [True, None],
                'storeTrajectoryLocal': [True, None],
                'storeTrajectoryLinks': [True, None],
                'storeTrajectoryIon': [True, None],
                'trajectoryFilterLogicAND': [True, None],
                'storeSamplerAll': [True, None],
                'storeSamplerPolarCoords': [True, None],
                'storeSamplerCharge': [True, None],
                'storeSamplerKineticEnergy': [True, None],
                'storeSamplerMass': [True, None],
                'storeSamplerRigidity': [True, None],
                'storeSamplerIon': [True, None],
                'trajCutGTZ': [True, None],
                'trajCutLTR': [True, None],
                'trajConnect': [True, None],
                'writePrimaries': [True, None],
                'storeModel': [True, None],
                'nturns': [True, None],
                'ptcOneTurnMapFileName': [True, None],
                'printFractionEvents': [True, None],
                'printFractionTurns': [True, None],
                'printPhysicsProcesses': [True, None],
                'nSegmentsPerCircle': [True, None],
                'nbinsx': [True, None],
                'nbinsy': [True, None],
                'nbinsz': [True, None],
                'xmin': [True, None],
                'xmax': [True, None],
                'ymin': [True, None],
                'ymax': [True, None],
                'zmin': [True, None],
                'zmax': [True, None],
                'useScoringMap': [True, None],
            }

    class Model(Output.Tree):
        @property
        def component_names(self):
            return self.model.component_names

        @property
        def placement_names(self):
            return self.model.placement_names

        @property
        def sampler_names(self):
            return self.model.sampler_names

        @property
        def collimator_names(self):
            return self.model.collimator_names

        @property
        def collimator_names(self):
            return self.model.collimator_names

        @property
        def scoring_mesh_names(self):
            return self.model.scoring_mesh_names

        @property
        def scoring_mesh_rotations(self):
            return self.model.scoring_mesh_rotations

        @property
        def scoring_mesh_tanslations(self):
            return self.model.scoring_mesh_translations

        class Model(Output.Branch):

            DEFAULT_LEAVES = {
                'n': [True, None],
                'samplerNamesUnique': [False, None],
                'componentName': [False, None],
                'placementName': [False, None],
                'componentType': [True, None],
                'length': [True, None],
                'staPos': [True, None],
                'midPos': [True, None],
                'endPos': [True, None],
                'staRot': [True, None],
                'midRot': [True, None],
                'endRot': [True, None],
                'staRefPos': [True, None],
                'midRefPos': [True, None],
                'endRefPos': [True, None],
                'staRefRot': [True, None],
                'midRefRot': [True, None],
                'endRefRot': [True, None],
                'tilt': [True, None],
                'offsetX': [True, None],
                'offsetY': [True, None],
                'staS': [True, None],
                'midS': [True, None],
                'endS': [True, None],
                'beamPipeType': [True, None],
                'beamPipeAper1': [True, None],
                'beamPipeAper2': [True, None],
                'beamPipeAper3': [True, None],
                'beamPipeAper4': [True, None],
                'material': [True, None],
                'k1': [True, None],
                'k2': [True, None],
                'k3': [True, None],
                'k4': [False, None],
                'k5': [False, None],
                'k6': [False, None],
                'k7': [False, None],
                'k8': [False, None],
                'k9': [False, None],
                'k10': [False, None],
                'k11': [False, None],
                'k12': [False, None],
                'k1s': [False, None],
                'k2s': [False, None],
                'k3s': [False, None],
                'k4s': [False, None],
                'k5s': [False, None],
                'k6s': [False, None],
                'k7s': [False, None],
                'k8s': [False, None],
                'k9s': [False, None],
                'k10s': [False, None],
                'k11s': [False, None],
                'k12s': [False, None],
                'ks': [False, None],
                'hkick': [True, None],
                'vkick': [True, None],
                'bField': [True, None],
                'eField': [True, None],
                'e1': [True, None],
                'e2': [True, None],
                'hgap': [True, None],
                'fint': [True, None],
                'fintx': [True, None],
                'fintk2': [True, None],
                'fintxk2': [True, None],
                'storeCollimatorInfo': [False, None],
                'collimatorIndices': [False, None],
                'collimatorIndicesByName': [False, None],
                'nCollimators': [False, None],
                'collimatorInfo': [False, None],
                'collimatorBranchNamesUnique': [False, None],
                'scoringMeshName': [False, None],
                'scoringMeshRotation': [False, None],
                'scoringMeshTranslation': [False, None]
            }

            @property
            def component_names(self):
                return [e.decode('utf-8') for e in self.array('componentName')[0]]

            @property
            def placement_names(self):
                return [e.decode('utf-8') for e in self.array('placementName')[0]]

            @property
            def sampler_names(self):
                return [e.decode('utf-8') for e in self.array('samplerNamesUnique')[0]]

            @property
            def collimator_names(self):
                return [e.decode('utf-8') for e in self.array('collimatorBranchNamesUnique')[0]]

            @property
            def scoring_mesh_name(self):
                return [e.decode('utf-8') for e in self.array('scoringMeshName')[0]]

            @property
            def scoring_mesh_rotations(self):
                pass

            @property
            def scoring_mesh_translations(self):
                pass

        def to_df(self) -> _pd.DataFrame:
            """

            Returns:

            """
            model_geometry_df = _pd.DataFrame()

            # Names and strings
            for branch, name in {'Model.componentName': 'NAME',
                                 'Model.componentType': 'TYPE',
                                 'Model.material': 'MATERIAL',
                                 'Model.beamPipeType': 'APERTYPE',
                                 }.items():
                data = [_.decode('utf-8') for _ in self.array(branch=[branch])[0]]
                model_geometry_df[name] = data

            # Scalar
            for branch, name in {'Model.length': 'L',
                                 'Model.staS': 'AT_ENTRY',
                                 'Model.midS': 'AT_CENTER',
                                 'Model.endS': 'AT_EXIT',
                                 'Model.tilt': 'TILT',
                                 'Model.k1': 'K1',
                                 'Model.k2': 'K2',
                                 'Model.k3': 'K3',
                                 'Model.k4': 'K4',
                                 'Model.k5': 'K5',
                                 'Model.k6': 'K6',
                                 'Model.k7': 'K7',
                                 'Model.k8': 'K8',
                                 'Model.k9': 'K9',
                                 'Model.k10': 'K10',
                                 'Model.k11': 'K11',
                                 'Model.k12': 'K12',
                                 'Model.k1s': 'K1S',
                                 'Model.k2s': 'K2S',
                                 'Model.k3s': 'K3S',
                                 'Model.k4s': 'K4S',
                                 'Model.k5s': 'K5S',
                                 'Model.k6s': 'K6S',
                                 'Model.k7s': 'K7S',
                                 'Model.k8s': 'K8S',
                                 'Model.k9s': 'K9S',
                                 'Model.k10s': 'K10S',
                                 'Model.k11s': 'K11S',
                                 'Model.k12s': 'K12S',
                                 'Model.bField': 'B',
                                 'Model.eField': 'E',
                                 'Model.e1': 'E1',
                                 'Model.e2': 'E2',
                                 'Model.hgap': 'HGAP',
                                 'Model.fint': 'FINT',
                                 'Model.fintx': 'FINTX'
                                 }.items():
                model_geometry_df[name] = self.array(branch=[branch])[0]

            # Aperture
            for branch, name in {'Model.beamPipeAper1': 'APERTURE1',
                                 'Model.beamPipeAper2': 'APERTURE2',
                                 'Model.beamPipeAper3': 'APERTURE3',
                                 'Model.beamPipeAper4': 'APERTURE4'}.items():
                model_geometry_df[name] = self.array(branch=[branch])[0]

            # Vectors
            geometry_branches = {'Model.staPos': 'ENTRY_',
                                 'Model.midPos': 'CENTER_',
                                 'Model.endPos': 'EXIT_'}
            data = self.pandas(branches=geometry_branches.keys(), flatten=True)
            for branch, name in geometry_branches.items():
                data.rename({f"{branch}.fX": f"{name}X", f"{branch}.fY": f"{name}Y", f"{branch}.fZ": f"{name}Z"},
                            axis='columns', inplace=True)

            # Concatenate
            self._df = _pd.concat([model_geometry_df, data.loc[0]], axis='columns', sort=False).set_index('NAME')

            return self._df

    class Run(Output.Tree):

        class Summary(Output.Branch):
            DEFAULT_LEAVES = {
                'startTime': [True, None],
                'stopTime': [True, None],
                'durationWall': [True, None],
                'durationCPU': [True, None],
                'seedStateAtStart': [True, None],
            }

        class Histos(Output.Branch):
            DEFAULT_LEAVES = {

            }

    class Event(Output.Tree):
        def __getattr__(self, item):
            if item == 'samplers':
                self.samplers = BDSimOutput.Event.Samplers({
                    s.rstrip('.'):
                        BDSimOutput.Event.Sampler(parent=self, branch_name=s)
                    for s in self.parent.model.sampler_names})
                return self.samplers

            elif item == 'collimators':
                self.collimators = BDSimOutput.Event.Collimators({
                    s.rstrip('.'):
                        BDSimOutput.Event.Collimator(parent=self, branch_name=s)
                    for s in self.parent.model.collimator_names})
                return self.collimators
            else:
                return super().__getattr__(item)

        class Eloss(Output.Branch):
            DEFAULT_LEAVES = {
                'n': [True, None],
                'energy': [True, None],
                'S': [True, None],
                'weight': [True, None],
                'partID': [False, None],
                'trackID': [False, None],
                'parentID': [False, None],
                'modelID': [False, None],
                'turn': [False, None],
                'x': [False, None],
                'y': [False, None],
                'z': [False, None],
                'X': [False, None],
                'Y': [False, None],
                'Z': [False, None],
                'T': [False, None],
                'stepLength': [False, None],
                'preStepKineticEnergy': [False, None],
                'storeTurn': [True, None],
                'storeLinks': [True, None],
                'storeModelID': [True, None],
                'storeLocal': [True, None],
                'storeGlobal': [True, None],
                'storeTime': [True, None],
                'storeStepLength': [True, None],
                'storePreStepKineticEnergy': [True, None],
            }

        class ELossVacuum(Eloss):
            pass

        class ELossTunnel(Eloss):
            pass

        class ELossWorld(Eloss):
            pass

        class ELossWorldExit(Eloss):
            pass

        class Primary(Output.Branch):
            DEFAULT_LEAVES = {
                'energy': [True, None],
                'weight': [True, None],
                'partID': [False, None],
                'trackID': [False, None],
                'parentID': [False, None],
                'modelID': [False, None],
                'turnNumber': [True, None],
                'x': [True, None],
                'y': [True, None],
                'z': [True, None],
                'xp': [True, None],
                'yp': [True, None],
                'zp': [True, None],
                'p': [True, None],
                'T': [True, None],
                'S': [False, None],
                'r': [False, None],
                'n': [False, None],
                'rp': [False, None],
                'phi': [False, None],
                'phip': [False, None],
                'theta': [False, None],
                'charge': [False, None],
                'kineticEnergy': [False, None],
                'mass': [False, None],
                'rigidity': [False, None],
                'isIon': [False, None],
                'ionA': [False, None],
                'ionZ': [False, None],
                'nElectrons': [False, None],
            }

        class PrimaryFirstHit(Output.Branch):
            DEFAULT_LEAVES = {
                'S': [True, None],
                'energy': [True, None],
                'weight': [True, None],
                'partID': [False, None],
                'trackID': [False, None],
                'parentID': [False, None],
                'modelID': [False, None],
                'turn': [True, None],
                'x': [True, None],
                'y': [True, None],
                'z': [True, None],
                'X': [True, None],
                'Y': [True, None],
                'Z': [True, None],
                'T': [True, None],
                'stepLength': [False, None],
                'preStepKineticEnergy': [False, None],
                'n': [False, None],
                'storeTurn': [False, None],
                'storeLinks': [False, None],
                'storeModelID': [False, None],
                'storeLocal': [False, None],
                'storeGlobal': [False, None],
                'storeTime': [False, None],
                'storeStepLength': [False, None],
                'storePreStepKineticEnergy': [False, None],
            }

        class PrimaryLastHit(PrimaryFirstHit):
            pass

        class ApertureImpacts(Output.Branch):
            DEFAULT_LEAVES = {
                'n': [True, None],
                'energy': [True, None],
                'S': [True, None],
                'weight': [True, None],
                'isPrimary': [True, None],
                'firstPrimaryImpact': [True, None],
                'partID': [True, None],
                'turn': [False, None],
                'x': [False, None],
                'y': [False, None],
                'xp': [False, None],
                'yp': [False, None],
                'T': [False, None],
                'kineticEnergy': [False, None],
                'isIon': [False, None],
                'ionA': [False, None],
                'ionZ': [False, None],
                'trackID': [False, None],
                'parentID': [False, None],
                'modelID': [False, None],
            }

        class Histos(Output.Branch):
            def read_df(self) -> _pd.DataFrame:
                pass

        class Samplers(UserDict):
            def compute_optics(self, samplers: Optional[List[str]] = None):
                return _pd.DataFrame(
                    [sampler.compute_optics() for sampler in self.data.values()]
                )

            def to_df(self, samplers: Optional[List[str]] = None, columns: Optional[List[str]] = None) -> _pd.DataFrame:
                pass

            def to_np(self, samplers: Optional[List[str]] = None, columns: Optional[List[str]] = None) -> _np.ndarray:
                pass

            @property
            def df(self) -> _pd.DataFrame:
                return self.to_df()

            @property
            def np(self) -> _np.ndarray:
                return self.to_np()

            @property
            def optics(self):
                if self._optics is None:
                    self._optics = self.compute_optics()
                return self._optics

        class Sampler(Output.Branch):
            DEFAULT_LEAVES = {
                'x': [True, None],
                'xp': [True, None],
                'y': [True, None],
                'yp': [True, None],
                'z': [True, None],
                'zp': [True, None],
                'T': [True, None],
                'energy': [True, None],
                'p': [True, None],
                'turnNumber': [True, None],
                'parentID': [True, None],
                'partID': [True, None],
                'trackID': [True, None],
                'weight': [True, None],
                'n': [True, None],
                'S': [True, None],
            }

            def to_np(self,
                      turn_number: int = -1,
                      primary_only: bool = True,
                      ) -> _np.ndarray:
                df: _pd.DataFrame = self.to_df()
                data = df[['x', 'xp', 'y', 'yp', 'T', 'energy', 'n', 'S']].values
                validity = df[['turnNumber', 'parentID']].values
                if turn_number == - 1 and primary_only is False:
                    return data
                elif turn_number == -1 and primary_only is True:
                    return data[validity[:, 1] == 0]
                elif primary_only is False:
                    return data[validity[:, 0] == turn_number]
                else:
                    return data[_np.logical_and(validity[:, 1] == 0, validity[:, 0] == turn_number), :]

            def compute_optics(self):
                """

                Returns:

                """
                data = self.to_np(turn_number=1, primary_only=True)
                cv = _np.cov(data)
                eps_x = _np.sqrt(cv[0, 0] * cv[1, 1] - cv[0, 1] * cv[1, 0])
                eps_y = _np.sqrt(cv[2, 2] * cv[3, 3] - cv[2, 3] * cv[3, 2])
                return {
                    'BETA11': (cv[0, 0] - cv[0, 5] ** 2) / eps_x,
                    'BETA22': (cv[2, 2] - cv[2, 5] ** 2) / eps_y,
                    'ALPHA11': -cv[1, 1] / eps_x,
                    'ALPHA22': -cv[3, 3] / eps_y,
                    'DISP1': cv[0, 5] / 0.001,
                    'DISP2': 0.0,
                    'DISP3': cv[2, 5] / 0.001,
                    'DISP4': 0.0,
                    'EPSX': eps_x,
                    'EPXY': eps_y,
                    'n': data[:, -2].sum(),
                    'S': data[0, -1],
                }

        class Collimators(UserDict):
            def to_df(self, samplers: Optional[List[str]] = None, columns: Optional[List[str]] = None) -> _pd.DataFrame:
                ...

            def to_np(self, samplers: Optional[List[str]] = None, columns: Optional[List[str]] = None) -> _np.ndarray:
                ...

            @property
            def df(self) -> _pd.DataFrame:
                return self.to_df()

            @property
            def np(self) -> _np.ndarray:
                return self.to_np()

        class Collimator(Output.Branch):
            DEFAULT_LEAVES = {
                'primaryInteracted': [True, None],
                'primaryStopped': [True, None],
                'n': [True, None],
                'energy': [False, None],
                'energyDeposited': [False, None],
                'xln': [False, None],
                'yln': [False, None],
                'zln': [False, None],
                'xpln': [False, None],
                'ypln': [False, None],
                'T': [False, None],
                'weight': [False, None],
                'partID': [False, None],
                'parentID': [False, None],
                'turn': [False, None],
                'firstPrimaryHitThisTurn': [False, None],
                'impactParameterX': [False, None],
                'impactParameterY': [False, None],
                'isIon': [False, None],
                'ionA': [False, None],
                'ionZ': [False, None],
                'turnSet': [False, None],
                'charge': [False, None],
                'kineticEnergy': [False, None],
                'mass': [False, None],
                'rigidity': [False, None],
                'totalEnergyDeposited': [False, None],
            }


class ReBDSimOutput(Output):
    def __getattr__(self, item):
        if item in (
            'beam',
            'event',
            'run',
            'options'
            'model_dir'
        ):
            setattr(self,
                    item,
                    Output.Directory(parent=self, directory=self._root_directory[item.split('_')[0]])
                    )
        elif item == 'model':
            setattr(self,
                    item.rstrip('_'),
                    getattr(BDSimOutput, item.title())(parent=self)
                    )

        else:
            setattr(self,
                    item,
                    getattr(BDSimOutput, item.title())(parent=self)
                    )
        try:
            self._root_directory.get(item.title())
        except KeyError:
            raise BDSimOutputException(f"Key {item} is invalid.")
        return getattr(self, item)


class ReBDSimOpticsOutput(ReBDSimOutput):
    def __getattr__(self, item):
        try:
            self._root_directory.get(item.title())
        except KeyError:
            raise BDSimOutputException(f"Key {item} is invalid.")

        if item.rstrip('_') in (
            'optics',
        ):
            setattr(self,
                    item.rstrip('_'),
                    getattr(ReBDSimOpticsOutput, item.rstrip('_').title())(parent=self)
                    )
            if item.endswith('_'):
                return getattr(self, item.rstrip('_'))
            else:
                return getattr(getattr(self, item.rstrip('_')), item.rstrip('_'))
        else:
            return getattr(super(), item)

    class Optics(Output.Tree):

        class Optics(Output.Branch):
            BRANCH_NAME = ''
            DEFAULT_LEAVES = {
                'Emitt_x': [True, None],
                'Emitt_y': [True, None],
                'Alpha_x': [True, None],
                'Alpha_y': [True, None],
                'Beta_x': [True, None],
                'Beta_y': [True, None],
                'Gamma_x': [True, None],
                'Gamma_y': [True, None],
                'Disp_x': [True, None],
                'Disp_y': [True, None],
                'Disp_xp': [True, None],
                'Disp_yp': [True, None],
                'Mean_x': [True, None],
                'Mean_y': [True, None],
                'Mean_xp': [True, None],
                'Mean_yp': [True, None],
                'Sigma_x': [True, None],
                'Sigma_y': [True, None],
                'Sigma_xp': [True, None],
                'Sigma_yp': [True, None],
                'S': [True, None],
                'Npart': [True, None],
                'Sigma_Emitt_x': [True, None],
                'Sigma_Emitt_y': [True, None],
                'Sigma_Alpha_x': [True, None],
                'Sigma_Alpha_y': [True, None],
                'Sigma_Beta_x': [True, None],
                'Sigma_Beta_y': [True, None],
                'Sigma_Gamma_x': [True, None],
                'Sigma_Gamma_y': [True, None],
                'Sigma_Disp_x': [True, None],
                'Sigma_Disp_y': [True, None],
                'Sigma_Disp_xp': [True, None],
                'Sigma_Disp_yp': [True, None],
                'Sigma_Mean_x': [True, None],
                'Sigma_Mean_y': [True, None],
                'Sigma_Mean_xp': [True, None],
                'Sigma_Mean_yp': [True, None],
                'Sigma_Sigma_x': [True, None],
                'Sigma_Sigma_y': [True, None],
                'Sigma_Sigma_xp': [True, None],
                'Sigma_Sigma_yp': [True, None],
                'Mean_E': [True, None],
                'Mean_t': [True, None],
                'Sigma_E': [True, None],
                'Sigma_t': [True, None],
                'Sigma_Mean_E': [True, None],
                'Sigma_Mean_t': [True, None],
                'Sigma_Sigma_E': [True, None],
                'Sigma_Sigma_t': [True, None],
                'xyCorrelationCoefficent': [True, None],
            }


class ReBDSimCombineOutput(ReBDSimOutput):
    def __getattr__(self, item):
        if item not in ('event', 'header'):
            return None
        return super().__getattr__(item)<|MERGE_RESOLUTION|>--- conflicted
+++ resolved
@@ -160,68 +160,9 @@
 
     @property
     def bins_volume(self):
-<<<<<<< HEAD
         return _np.diff(self.bins[0][0])[0] * \
                _np.diff(self.bins[1][0])[0] * \
                _np.diff(self.bins[2][0])[0]
-=======
-        return _np.diff(self._h.bins[0][0])[0] * \
-               _np.diff(self._h.bins[1][0])[0] * \
-               _np.diff(self._h.bins[2][0])[0]
-
-    def to_vtk(self,
-               filename='histogram.vti',
-               path='.',
-               origin=None,
-               reference_file='output.root',
-               reference_path='.'
-               ):
-        _pyroot_file = None
-        if origin is None:
-            if _WITH_PYBDSIM:
-                try:
-                    _pyroot_file = pybdsim.Data.Load(os.path.join(reference_path, reference_file))
-                except OSError:
-                    pass
-        if _pyroot_file is not None:
-            mt = _pyroot_file.GetModelTree()
-            md = _pyroot_file.GetModel()
-            mt.GetEntry(0)
-            mesh_translation = [0.0, 0.0, 0.0]
-            for name in md.model.scoringMeshName:
-                if str(name) in self._h.name.decode('utf-8'):
-                    mesh_translation = md.model.scoringMeshTranslation[name]
-            origin = [
-                mesh_translation.x(),
-                mesh_translation.y(),
-                mesh_translation.z(),
-            ]
-        else:
-            origin = [0.0, 0.0, 0.0] if origin is None else origin
-        imgdat = _vtk.vtkImageData()  # noQA
-        imgdat.GetPointData().SetScalars(
-            _vtk_np.numpy_to_vtk(
-                num_array=self.values.ravel(order='F'),
-                deep=True,
-                array_type=_vtk.VTK_FLOAT  # noQA
-            )
-        )
-        imgdat.SetDimensions(self._h.xnumbins, self._h.ynumbins, self._h.znumbins)
-        imgdat.SetOrigin(origin[0] - self.coordinates_normalization * (self.edges[0][-1] - self.edges[0][0]) / 2,
-                         origin[1] - self.coordinates_normalization * (self.edges[1][-1] - self.edges[1][0]) / 2,
-                         origin[2] - self.coordinates_normalization * (self.edges[2][-1] - self.edges[2][0]) / 2
-                         )
-        imgdat.SetSpacing(
-            self.coordinates_normalization * (self.edges[0][1] - self.edges[0][0]),
-            self.coordinates_normalization * (self.edges[1][1] - self.edges[1][0]),
-            self.coordinates_normalization * (self.edges[2][1] - self.edges[2][0])
-        )
-        writer = _vtk.vtkXMLImageDataWriter()  # noQA
-        writer.SetFileName(os.path.join(path, filename))
-        writer.SetInputData(imgdat)
-        writer.SetDataModeToBinary()
-        writer.Write()
->>>>>>> 03b5eeee
 
     def to_df(self):
         index = _pd.MultiIndex.from_product(self.centers, names=('X', 'Y', 'Z'))
