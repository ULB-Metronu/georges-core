"""
A Pythonic way to analyze and work with Beam Delivery SIMulation (BDSIM) ROOT output files.

Design goals:
 - No dependency on (py)ROOT(py) is needed. The module uses `uproot` instead.
 - Enables and favors exploration of the ROOT files. No prior knowledge of the content should be required
 to explore and discover the data structure.
 - provide analysis tools exploiting the new Awkward 1.0 library (https://arxiv.org/pdf/2001.06307.pdf)
"""
from __future__ import annotations
from typing import TYPE_CHECKING, Optional, List, Dict, Tuple, Union
from collections import UserDict
import logging
import os
<<<<<<< HEAD
=======
import numpy as _np
import pandas as _pd
from scipy.interpolate import interp1d
>>>>>>> 4e65d8b1

try:
    import uproot4 as _uproot
except (ImportError, ImportWarning):
    logging.warning("Uproot4 is required for this module to have full functionalities.\n")
    raise ImportError("Uproot is required for this module to work.")

_WITH_PYBDSIM = False
try:
    try:
        import warnings

        warnings.simplefilter("ignore")
        import pybdsim

        pybdsim.Data.LoadROOTLibraries()
        warnings.simplefilter("default")
    except (ImportError, UserWarning):
        pass
    _WITH_PYBDSIM = True
except (ImportError, ImportWarning):
    logging.warning("pybdsim is required for this module to have full functionalities.\n"
                    "Not all methods will be available.")

_WITH_ROOT = False
try:
    try:
        import warnings

        warnings.simplefilter("ignore")
        import ROOT

        ROOT.gSystem.Load('librebdsim')
        warnings.simplefilter("default")
    except (ImportError, UserWarning):
        pass
    _WITH_ROOT = True
except (ImportError, ImportWarning):
    logging.warning("ROOT is required for this module to have full functionalities.\n"
                    "Not all methods will be available.")

_WITH_BOOST_HISTOGRAM = False
try:
    try:
        import warnings

        warnings.simplefilter("ignore")
        import boost_histogram as bh

        warnings.simplefilter("default")
    except (ImportError, UserWarning):
        pass
    _WITH_BOOST_HISTOGRAM = True
except (ImportError, ImportWarning):
    logging.warning("boost_histogram is required for this module to have full functionalities.\n"
                    "Not all methods will be available.")

<<<<<<< HEAD
import numpy as _np
import pandas as _pd
from scipy.interpolate import interp1d
=======
>>>>>>> 4e65d8b1

__all__ = [
    'Output',
    'BDSimOutputException',
    'BDSimOutput',
    'ReBDSimOutput',
    'ReBDSimOpticsOutput',
    'ReBDSimCombineOutput',
    'Histogram',
    'Histogram2d',
    'Histogram3d'
]


class BDSimOutputException(Exception):
    pass


class Histogram:
    def __init__(self, h):  # h is a THxD
        self._h = h
<<<<<<< HEAD
        self.variances = h.values_errors()[1]
=======
        self.variances = h.variances()
>>>>>>> 4e65d8b1
        self._centers = None
        self._normalized_values = None
        self.normalization = 1.0
        self.coordinates_normalization = 1.0

    def __getattr__(self, item):
        return getattr(self._h, item)

    def set_normalization(self, normalization: float = 1.0):
        self.normalization = normalization
        self._normalized_values = self.normalization * self._h.values
        return self

    def set_coordinates_normalization(self, normalization: float = 1.0):
        self.coordinates_normalization = normalization
        return self

    @property
    def normalized_values(self):
        return self._normalized_values

    @property
    def xnumbins(self):
<<<<<<< HEAD
        return len(self._h.edges('x')[1:-1])-1
=======
        return len(self._h.axes[0].edges())-1
>>>>>>> 4e65d8b1


class Histogram1d(Histogram):

    @property
    def centers(self):
        if self._centers is not None:
            return self._centers
        self._centers = [
<<<<<<< HEAD
            self.coordinates_normalization * (self.edges[i] + self.edges[i + 1]) / 2
            for i in range(1, len(self.edges) - 2)
=======
            self.coordinates_normalization * (self._h.axes[0].edges()[i] + self._h.axes[0].edges()[i + 1]) / 2
            for i in range(1, len(self._h.axes[0].edges()) - 2)
>>>>>>> 4e65d8b1
        ]
        return self._centers

    @property
    def values(self):
<<<<<<< HEAD
        return self._h.values()[1:-1]
=======
        return self._h.values()
>>>>>>> 4e65d8b1


class Histogram2d(Histogram):
    ...


class Histogram3d(Histogram):
    def __init__(self, h, parent, name):
        Histogram.__init__(self, h)
<<<<<<< HEAD
        self._filename = parent._filename
        self._path = parent._path
=======
        self._filename = parent.filename
        self._path = parent.path
>>>>>>> 4e65d8b1
        self._name = name
        self._meshname = self._name.split('-')[0]
        self._parent = parent

<<<<<<< HEAD

=======
>>>>>>> 4e65d8b1
    @property
    def filename(self):
        return self._filename

    @property
    def path(self):
        return self._path

    @property
    def meshname(self):
        return self._meshname

    @property
    def values(self):
<<<<<<< HEAD
        return self._h.values().reshape(self.znumbins+2,self.ynumbins+2,self.xnumbins+2).transpose(2,1,0)[1:-1,1:-1,1:-1]

    @property
    def bins_volume(self):
        return _np.diff(self._h.edges('x')[1:-1])[0] * \
               _np.diff(self._h.edges('y')[1:-1])[0] * \
               _np.diff(self._h.edges('z')[1:-1])[0]

    @property
    def edges(self):
        return _np.array([list(self._h.edges('x')[1:-1]),
                          list(self._h.edges('y')[1:-1]),
                          list(self._h.edges('z')[1:-1])])

    @property
    def ynumbins(self):
        return len(self._h.edges('y')[1:-1])-1

    @property
    def znumbins(self):
        return len(self._h.edges('z')[1:-1])-1
=======
        return self._h.values()

    @property
    def bins_volume(self):
        return _np.diff(self._h.axes[0].edges())[0] * \
               _np.diff(self._h.axes[1].edges())[0] * \
               _np.diff(self._h.axes[2].edges())[0]

    @property
    def edges(self):
        return _np.array([list(self._h.axes[0].edges()),
                          list(self._h.axes[1].edges()),
                          list(self._h.axes[2].edges())])

    @property
    def centers(self):
        if self._centers is not None:
            return self._centers
        self._centers = [[
            self.coordinates_normalization * (self.edges[j][i] + self.edges[j][i + 1]) / 2
            for i in range(len(self.edges[j])-1)] for j in range(3)]
        return self._centers

    @property
    def ynumbins(self):
        return len(self._h.axes[1].edges())-1

    @property
    def znumbins(self):
        return len(self._h.axes[2].edges())-1
>>>>>>> 4e65d8b1

    @property
    def scoring_mesh_translations(self):
        dico = self._parent.model.scoring_mesh_translations[self._meshname]
        return [dico['fX'], dico['fY'], dico['fZ']]

    @property
    def scoring_mesh_rotations(self):
        return self._parent.model.scoring_mesh_rotations[self._meshname]

    def to_df(self):
        index = _pd.MultiIndex.from_product(self.centers, names=('X', 'Y', 'Z'))
        data = {
            'edep': self.normalized_values.flatten() / self.bins_volume,
        }
        return _pd.DataFrame(index=index, data=data)

    def to_csv(self, filename='histogram.csv', path='.', **kwargs):
        self.to_df().to_csv(os.path.join(path, filename), header=False, float_format='% 11.7E', **kwargs)


class Histogram4d:
    def __init__(self, parent, bdsbh4d_histogram, name):
        self._h = bdsbh4d_histogram
        self._bh = None
        self._bh_error = None
        self._energy_axis_type = name.split('-')[-1]
<<<<<<< HEAD
        self._filename = parent._filename
        self._path = parent._path
=======
        self._filename = parent.filename
        self._path = parent.path
>>>>>>> 4e65d8b1
        self._meshname = name.split('-')[0]
        self._cache = None
        self._coordinates_normalization = 1.0
        self._parent = parent

    @property
    def scoring_mesh_translations(self):
        dico = self._parent.model.scoring_mesh_translations[self._meshname]
        return [dico['fX'], dico['fY'], dico['fZ']]

    @property
    def scoring_mesh_rotations(self):
        return self._parent.model.scoring_mesh_rotations[self._meshname]

    def get_pyboost(self, hist_type):
        if _WITH_BOOST_HISTOGRAM:
            energy_axis = None
            if self._energy_axis_type == 'log':
                energy_axis = bh.axis.Regular(self._h.h_nebins, self._h.h_emin, self._h.h_emax,
                                              transform=bh.axis.transform.log)
            elif self._energy_axis_type == 'linear':
                energy_axis = bh.axis.Regular(self._h.h_nebins, self._h.h_emin, self._h.h_emax)
            elif self._energy_axis_type == 'user':
                energy_axis = bh.axis.Variable(self._h.h_ebinsedges)

            histo4d = bh.Histogram(
                bh.axis.Regular(self._h.h_nxbins, self._h.h_xmin, self._h.h_xmax),
                bh.axis.Regular(self._h.h_nybins, self._h.h_ymin, self._h.h_ymax),
                bh.axis.Regular(self._h.h_nzbins, self._h.h_zmin, self._h.h_zmax),
                energy_axis)

            for x in range(self._h.h_nxbins):
                for y in range(self._h.h_nybins):
                    for z in range(self._h.h_nzbins):
                        for e in range(self._h.h_nebins):
                            histo4d[x, y, z, e] = getattr(self._h, hist_type).at(x, y, z, e)

            return histo4d
        else:
            raise AttributeError("Boost histograms are not available")

<<<<<<< HEAD
=======
    def extract_spectrum(self, x=0, y=0, z=0, path='.', extract_all=False):

        if not extract_all:
            all_x = [x]
            all_y = [y]
            all_z = [z]
        else:
            all_x = range(self.xnumbins)
            all_y = range(self.ynumbins)
            all_z = range(self.znumbins)

        for _x in all_x:
            for _y in all_y:
                for _z in all_z:

                    f = open(f"{path}/fluxes_{self.meshname}_{_x}_{_y}_{_z}", 'w')
                    spectrum = list(self.bh[_x, _y, _z, :].to_numpy()[0])
                    spectrum.reverse()

                    i = 1
                    for value in spectrum:
                        f.write("  {:.4E}".format(value))
                        if i % 6 == 0:
                            f.write('\n')
                        i += 1
                    f.write('\n 1.000\n')
                    f.write(f'fluxes_{self.meshname}_{_x}_{_y}_{_z}')

                    f.close()

>>>>>>> 4e65d8b1
    def project_to_3d(self, weights=1):

        histo3d = bh.Histogram(*self.bh.axes[0:3])

        for x in range(self.bh.shape[0]):
            for y in range(self.bh.shape[1]):
                for z in range(self.bh.shape[2]):
                    tmp = self.bh[x, y, z, :].view() * weights
                    histo3d[x, y, z] = tmp.sum()

        self._cache = histo3d.view()
        return histo3d

<<<<<<< HEAD
    def compute_h10(self, conversionFactorFile):
        data = _pd.read_table(conversionFactorFile, names=["energy", "h10_coeff"])
=======
    def compute_h10(self, conversionfactorfile):
        data = _pd.read_table(conversionfactorfile, names=["energy", "h10_coeff"])
>>>>>>> 4e65d8b1
        f = interp1d(data['energy'].values, data['h10_coeff'].values)
        self._cache = self.project_to_3d(weights=f(self.bh.axes[3].centers)).view()
        return self.project_to_3d(weights=f(self.bh.axes[3].centers))

    @property
    def filename(self):
        return self._filename

    @property
    def path(self):
        return self._path

    @property
    def meshname(self):
        return self._meshname

    @property
    def bh(self):
        if self._bh is None:
            self._bh = self.get_pyboost('h')
        return self._bh

    @property
    def bh_err(self):
        if self._bh_error is None:
            self._bh_error = self.get_pyboost('h_err')
        return self._bh_error

    @property
    def h(self):
        return self._h.h

    @property
    def h_err(self):
        return self._h.h_err

    @property
    def values(self):
        return self._cache

    @property
    def xnumbins(self):
        return self.bh.axes[0].size

    @property
    def ynumbins(self):
        return self.bh.axes[1].size

    @property
    def znumbins(self):
        return self.bh.axes[2].size

    @property
    def coordinates_normalization(self):
        return self._coordinates_normalization

    @property
    def edges(self):
        edges_x = self.bh.axes[0].edges
        edges_y = self.bh.axes[1].edges
        edges_z = self.bh.axes[2].edges
        return _np.array([edges_x, edges_y, edges_z])

    @staticmethod
    def from_root_file(parent, name):
        energy_axis_type = name.split('-')[-1]
        if energy_axis_type == "linear":
            bdsbh4d = ROOT.BDSBH4D("boost_histogram_linear")()
        elif energy_axis_type == "log":
            bdsbh4d = ROOT.BDSBH4D("boost_histogram_log")()
        elif energy_axis_type == "user":
            bdsbh4d = ROOT.BDSBH4D("boost_histogram_variable")()

        # to_PyROOT() is a BDSIM function
<<<<<<< HEAD
        bdsbh4d.to_PyROOT(parent._file, name)
=======
        bdsbh4d.to_PyROOT(parent.file, name)
>>>>>>> 4e65d8b1

        return Histogram4d(parent, bdsbh4d, name)


class OutputType(type):
    """A generic type for BDSIM output classes."""
    pass


class Output(metaclass=OutputType):
    def __init__(self, filename: str = 'output.root', path: str = '.', *, open_file: bool = True):
        """
        Create a representation of a BDSIM output using uproot to read the root file.

        The root file is opened with uproot, so a valid path and filename must be provided.

        Args:
            filename: the name of the root file to read
            path: the path to the root file
            open_file: attempts to open the master file
        """
        self._filename = filename
        self._path = path
        self._file = os.path.join(path, filename)
        if open_file:
            self._root_directory: _uproot.rootio.ROOTDirectory = _uproot.open(self._file)

    @classmethod
    def from_root_directory(cls, directory: _uproot.rootio.ROOTDirectory) -> Output:
        """Create an `Output` object directly attached to an existing ROOT directory.

        Args:
            directory: an existing `uproot` `ROOTDirectory`
        """
        o = cls(open_file=False)
        o._file = None
        o._root_directory = directory
        return o

    def __getitem__(self, item: str):
        """Read an object from the ROOT file or directory by name."""
        return self._root_directory[item]

    @property
    def directory(self) -> _uproot.rootio.ROOTDirectory:
        """Return the master directory attached to this parent."""
        return self._root_directory

    @property
    def file(self):
        return self._file

    @property
    def filename(self):
        return self._filename

    @property
    def path(self):
        return self._path


    class Directory:
        def __init__(self, parent: Union[Output, Output.Directory], directory: _uproot.rootio.ROOTDirectory):
            """
            A representation of a (nested) structure of ROOT directories.

            Args:
                parent: the `Output` to which the directory structure is attached
                directory: the top-level ROOT directory
            """
<<<<<<< HEAD

            def _build(n, c):
                item = self._directory[n]
                if c.endswith('Directory'):
                    return Output.Directory(parent, directory=item)
                elif c.endswith('TH1D'):
                    return Histogram1d(item)
                elif c.endswith('TH2D'):
                    return Histogram2d(item)
                elif c.endswith('TH3D'):
                    return Histogram3d(item, self.parent, n)
                elif c.endswith('TTree'):
                    return Histogram4d.from_root_file(self.parent, n.split(';')[0])
                else:
                    return item
=======
>>>>>>> 4e65d8b1

            self._output: Output = parent
            self._directory: _uproot.rootio.ROOTDirectory = directory
            for name, cls in self._directory.iterclassnames(recursive=False):
<<<<<<< HEAD
                setattr(self, name.split(';')[0].replace('-', '_'), _build(name, cls))
=======
                setattr(self, name.split(';')[0].replace('-', '_'), self.build(name, cls))
>>>>>>> 4e65d8b1

        def __getitem__(self, item):
            return self._directory[item]

<<<<<<< HEAD
=======
        def build(self, n, c):
            item = self._directory[n]
            if c.endswith('Directory'):
                return Output.Directory(self.parent, directory=item)
            elif c.endswith('TH1D'):
                return Histogram1d(item)
            elif c.endswith('TH2D'):
                return Histogram2d(item)
            elif c.endswith('TH3D'):
                return Histogram3d(item, self.parent, n)
            elif c.endswith('TTree'):
                return Histogram4d.from_root_file(self.parent, n.split(';')[0])
            else:
                return item

        def get(self, name):
            for n, c in self._directory.iterclassnames(recursive=False):
                if n == name:
                    return self.build(n, c)

>>>>>>> 4e65d8b1
        @property
        def parent(self) -> Output:
            """The parent Output to which the directory structure is attached."""
            return self._output

        @property
        def root_directory(self) -> _uproot.rootio.ROOTDirectory:
            """The associated uproot directory."""
            return self._directory

        @property
        def keys(self) -> List[str]:
            """The content of the directory."""
            return self._directory.keys()

    class Tree:
        def __init__(self, parent: Output, tree_name: str = None):
            """
            A representation of a ROOT TTree structure.

            Args:
                parent: the `Output` to which the parent is attached
            """
            self._parent = parent
            self._tree_name = tree_name or self.__class__.__name__
            self._tree: _uproot.rootio.TTree = parent[self._tree_name]
            self._df: Optional[_pd.DataFrame] = None
            self._np: Optional[_np.ndarray] = None

        def __getitem__(self, item):
            try:
                return self._tree[item]
            except KeyError:
                return self._tree[item + '.']

        def __getattr__(self, b):
            branch_class = getattr(self.__class__, b.title().replace('_', ''), None)
            if branch_class is not None:
                _ = branch_class(parent=self, branch_name=self.__class__.__name__)
                setattr(self, b, _)
                return getattr(self, b)
            else:
                raise AttributeError(f"Branch {b} does not exist for {self._tree_name}")

        def array(self, branch=None, **kwargs) -> _np.ndarray:
            """A proxy for the `uproot` `array` method."""
            return self._tree[self.__class__.__name__ + '.'][self.__class__.__name__ + '.' + branch].array().tolist()[0]

        def arrays(self, branches=None, **kwargs):
            """A proxy for the `uproot` `arrays` method."""
            return [self._tree[self.__class__.__name__ + '.'][self.__class__.__name__ + '.' + b].array().tolist()[0] for
                    b in branches]

        def pandas(self, branches=None, **kwargs):
            """A proxy for the `uproot` `pandas` method."""
            return self._tree.pandas.df(branches=branches, **kwargs)

        def to_df(self) -> _pd.DataFrame:
            pass

        def to_np(self) -> _np.ndarray:
            pass

        @property
        def parent(self):
            """The parent Output to which the parent structure is attached."""
            return self._parent

        @property
        def tree(self) -> _uproot.rootio.TTree:
            """The associated uproot parent."""
            return self._tree

        @property
        def branches_names(self) -> List[str]:
            return [b for b in self.tree.keys() if '/' not in b]

        @property
        def branches(self) -> List[_uproot.rootio.TBranchElement]:
            return [b for b in self.tree.values() if b.name[-1] == '.']

        @property
        def numentries(self) -> int:
            """Provides the number of entries in the parent (without reading the entire file)."""
            return self.tree.num_entries

        @property
        def df(self) -> _pd.DataFrame:
            if self._df is None:
                return self.to_df()
            return self._df

        @property
        def np(self) -> _np.ndarray:
            if self._np is None:
                return self.to_np()
            return self._np

    class Branch:
        BRANCH_NAME: Optional[str] = None
        DEFAULT_LEAVES: Dict[str, Tuple[bool, Optional[str]]] = {}

        def __new__(cls, *args, **kwargs):
            def toggle(leave):
                def do_toggle(self):
                    self._active_leaves[leave][0] = not self._active_leaves[leave][0]
                    return self

                return do_toggle

            instance = super().__new__(cls)
            for k in cls.DEFAULT_LEAVES:
                setattr(instance, f"toggle_{k}", toggle(k).__get__(instance))
            return instance

        def __init__(self, parent: Output.Tree, branch_name: Optional[str] = None):
            """
            A representation of a ROOT Branch.

            Args:
                parent: the `Tree` to which the branch is attached
            """
            self._parent: Output.Tree = parent
            b = branch_name or self.BRANCH_NAME or self.__class__.__name__
            if len(b) > 0:
                self._branch = parent[b]
            else:
                self._branch = parent
            self._df: Optional[_pd.DataFrame] = None
            self._np: Optional[_np.ndarray] = None
            self._active_leaves: Dict[str, Tuple[bool, Optional[str]]] = self.DEFAULT_LEAVES.copy()

        def __getitem__(self, item):
            return self._branch[item]

        def array(self, branch=None, **kwargs) -> _np.ndarray:
            """A proxy for the `uproot` `array` method."""
            return self.parent.array(branch=branch, **kwargs)

        def arrays(self, branches=None, **kwargs):
            """A proxy for the uproot method.
            """
            if branches is None:
                branches = self._active_leaves
            return self.parent.arrays(branches=[b for b in branches], **kwargs)

        def pandas(self, branches: List[str] = None, strip_prefix: bool = True, **kwargs):
            """A proxy for the uproot method.
            """
            if branches is None:
                branches = [self.branch_name + b for b, _ in self._active_leaves.items() if _[0] is True]
            else:
                branches = [self.branch_name + b for b in branches]
            df = self.parent.tree.arrays(branches, library='pandas')
            if strip_prefix:
                import re
                df.columns = [re.split(self.branch_name, c)[1] for c in df.columns]
            return df

        def to_df(self) -> _pd.DataFrame:
            if self._df is None:
                self._df = self.pandas()
            return self._df

        def to_np(self) -> _np.ndarray:
            pass

        @property
        def parent(self) -> Output.Tree:
            """The parent `Tree` to which the branch is attached."""
            return self._parent

        @property
        def branch(self) -> _uproot.rootio.TBranch:
            return self._branch

        @property
        def branch_name(self) -> str:
            if self.BRANCH_NAME == '':
                return ''
            name = self.branch.name
            if not name.endswith('.'):
                return name + '.'
            else:
                return name

        @property
        def leaves(self) -> List[_uproot.rootio.TBranchElement]:
            return self._branch.values()

        @property
        def leaves_names(self) -> List[str]:
            return self._branch.keys()

        @property
        def df(self) -> _pd.DataFrame:
            if self._df is None:
                return self.to_df()
            return self._df

        @property
        def np(self) -> _np.ndarray:
            if self._np is None:
                return self.to_np()
            return self._np


class BDSimOutput(Output):
    def __getattr__(self, item):
        if item in (
                'header',
                'geant4data',
                'beam',
                'options',
                'model',
                'run',
                'event'
        ):
            setattr(self,
                    item,
                    getattr(BDSimOutput, item.title())(parent=self)
                    )
            return getattr(self, item)

    class Header(Output.Tree):

        class Header(Output.Branch):
            DEFAULT_LEAVES = {
                'bdsimVersion': [True, None],
                'geant4Version': [True, None],
                'rootVersion': [True, None],
                'clhepVersion': [True, None],
                'timeStamp': [True, None],
                'fileType': [True, None],
                'dataVersion': [True, None],
                'doublePrecisionOutput': [True, None],
                'analysedFiles': [True, None],
                'combinedFiles': [True, None],
                'nTrajectoryFilters': [True, None],
                'trajectoryFilters': [True, None],
            }

    class Beam(Output.Tree):

        class BeamBase(Output.Branch):
            BRANCH_NAME = 'Beam.GMAD::BeamBase'
            DEFAULT_LEAVES = {
                'particle': [True, None],
                'beamParticleName': [True, None],
                'beamEnergy': [True, None],
                'beamKineticEnergy': [True, None],
                'beamMomentum': [True, None],
                'distrType': [True, None],
                'xDistrType': [True, None],
                'yDistrType': [True, None],
                'zDistrType': [True, None],
                'distrFile': [True, None],
                'distrFileFormat': [True, None],
                'matchDistrFileLength': [True, None],
                'nlinesIgnore': [True, None],
                'nlinesSkip': [True, None],
                'X0': [True, None],
                'Y0': [True, None],
                'Z0': [True, None],
                'S0': [True, None],
                'Xp0': [True, None],
                'Yp0': [True, None],
                'Zp0': [True, None],
                'T0': [True, None],
                'E0': [True, None],
                'Ek0': [True, None],
                'P0': [True, None],
                'tilt': [True, None],
                'sigmaT': [True, None],
                'sigmaE': [True, None],
                'sigmaEk': [True, None],
                'sigmaP': [True, None],
                'betx': [True, None],
                'bety': [True, None],
                'alfx': [True, None],
                'alfy': [True, None],
                'emitx': [True, None],
                'emity': [True, None],
                'dispx': [True, None],
                'dispy': [True, None],
                'dispxp': [True, None],
                'dispyp': [True, None],
                'emitNX': [True, None],
                'emitNY': [True, None],
                'sigmaX': [True, None],
                'sigmaXp': [True, None],
                'sigmaY': [True, None],
                'sigmaYp': [True, None],
                'envelopeX': [True, None],
                'envelopeXp': [True, None],
                'envelopeY': [True, None],
                'envelopeYp': [True, None],
                'envelopeT': [True, None],
                'envelopeE': [True, None],
                'envelopeR': [True, None],
                'envelopeRp': [True, None],
                'sigma11': [True, None],
                'sigma12': [True, None],
                'sigma13': [True, None],
                'sigma14': [True, None],
                'sigma15': [True, None],
                'sigma16': [True, None],
                'sigma22': [True, None],
                'sigma23': [True, None],
                'sigma24': [True, None],
                'sigma25': [True, None],
                'sigma26': [True, None],
                'sigma33': [True, None],
                'sigma34': [True, None],
                'sigma35': [True, None],
                'sigma36': [True, None],
                'sigma44': [True, None],
                'sigma45': [True, None],
                'sigma46': [True, None],
                'sigma55': [True, None],
                'sigma56': [True, None],
                'sigma66': [True, None],
                'shellX': [True, None],
                'shellXp': [True, None],
                'shellY': [True, None],
                'shellYp': [True, None],
                'shellXWidth': [True, None],
                'shellXpWidth': [True, None],
                'shellYWidth': [True, None],
                'shellYpWidth': [True, None],
                'Rmin': [True, None],
                'Rmax': [True, None],
                'haloNSigmaXInner': [True, None],
                'haloNSigmaXOuter': [True, None],
                'haloNSigmaYInner': [True, None],
                'haloNSigmaYOuter': [True, None],
                'haloXCutInner': [True, None],
                'haloYCutInner': [True, None],
                'haloPSWeightParameter': [True, None],
                'haloPSWeightFunction': [True, None],
                'offsetSampleMean': [True, None],
                'eventGeneratorMinX': [True, None],
                'eventGeneratorMaxX': [True, None],
                'eventGeneratorMinY': [True, None],
                'eventGeneratorMaxY': [True, None],
                'eventGeneratorMinZ': [True, None],
                'eventGeneratorMaxZ': [True, None],
                'eventGeneratorMinXp': [True, None],
                'eventGeneratorMaxXp': [True, None],
                'eventGeneratorMinYp': [True, None],
                'eventGeneratorMaxYp': [True, None],
                'eventGeneratorMinZp': [True, None],
                'eventGeneratorMaxZp': [True, None],
                'eventGeneratorMinT': [True, None],
                'eventGeneratorMaxT': [True, None],
                'eventGeneratorMinEK': [True, None],
                'eventGeneratorMaxEK': [True, None],
                'eventGeneratorParticles': [True, None],
            }

    class Geant4Data(Output.Tree):
        # https://github.com/scikit-hep/uproot/issues/468
        ...

    class Options(Output.Tree):
        class OptionsBase(Output.Branch):
            BRANCH_NAME = 'Options.GMAD::OptionsBase'
            DEFAULT_LEAVES = {
                'inputFileName': [True, None],
                'visMacroFileName': [True, None],
                'geant4MacroFileName': [True, None],
                'visDebug': [True, None],
                'outputFileName': [True, None],
                'outputFormat': [True, None],
                'outputDoublePrecision': [True, None],
                'survey': [True, None],
                'surveyFileName': [True, None],
                'batch': [True, None],
                'verbose': [True, None],
                'verboseRunLevel': [True, None],
                'verboseEventBDSIM': [True, None],
                'verboseEventLevel': [True, None],
                'verboseEventStart': [True, None],
                'verboseEventContinueFor': [True, None],
                'verboseTrackingLevel': [True, None],
                'verboseSteppingBDSIM': [True, None],
                'verboseSteppingLevel': [True, None],
                'verboseSteppingEventStart': [True, None],
                'verboseSteppingEventContinueFor': [True, None],
                'verboseSteppingPrimaryOnly': [True, None],
                'verboseImportanceSampling': [True, None],
                'circular': [True, None],
                'seed': [True, None],
                'nGenerate': [True, None],
                'recreate': [True, None],
                'recreateFileName': [True, None],
                'startFromEvent': [True, None],
                'writeSeedState': [True, None],
                'useASCIISeedState': [True, None],
                'seedStateFileName': [True, None],
                'generatePrimariesOnly': [True, None],
                'exportGeometry': [True, None],
                'exportType': [True, None],
                'exportFileName': [True, None],
                'bdsimPath': [True, None],
                'physicsList': [True, None],
                'physicsVerbose': [True, None],
                'physicsVerbosity': [True, None],
                'physicsEnergyLimitLow': [True, None],
                'physicsEnergyLimitHigh': [True, None],
                'g4PhysicsUseBDSIMRangeCuts': [True, None],
                'g4PhysicsUseBDSIMCutsAndLimits': [True, None],
                'eventOffset': [True, None],
                'recreateSeedState': [True, None],
                'elossHistoBinWidth': [True, None],
                'ffact': [True, None],
                'beamlineX': [True, None],
                'beamlineY': [True, None],
                'beamlineZ': [True, None],
                'beamlinePhi': [True, None],
                'beamlineTheta': [True, None],
                'beamlinePsi': [True, None],
                'beamlineAxisX': [True, None],
                'beamlineAxisY': [True, None],
                'beamlineAxisZ': [True, None],
                'beamlineAngle': [True, None],
                'beamlineAxisAngle': [True, None],
                'beamlineS': [True, None],
                'eventNumberOffset': [True, None],
                'checkOverlaps': [True, None],
                'xsize': [True, None],
                'ysize': [True, None],
                'magnetGeometryType': [True, None],
                'outerMaterialName': [True, None],
                'horizontalWidth': [True, None],
                'thinElementLength': [True, None],
                'hStyle': [True, None],
                'vhRatio': [True, None],
                'coilWidthFraction': [True, None],
                'coilHeightFraction': [True, None],
                'ignoreLocalMagnetGeometry': [True, None],
                'preprocessGDML': [True, None],
                'preprocessGDMLSchema': [True, None],
                'dontSplitSBends': [True, None],
                'yokeFields': [True, None],
                'includeFringeFields': [True, None],
                'includeFringeFieldsCavities': [True, None],
                'beampipeThickness': [True, None],
                'apertureType': [True, None],
                'aper1': [True, None],
                'aper2': [True, None],
                'aper3': [True, None],
                'aper4': [True, None],
                'beampipeMaterial': [True, None],
                'ignoreLocalAperture': [True, None],
                'vacMaterial': [True, None],
                'emptyMaterial': [True, None],
                'worldMaterial': [True, None],
                'worldGeometryFile': [True, None],
                'autoColourWorldGeometryFile': [True, None],
                'importanceWorldGeometryFile': [True, None],
                'importanceVolumeMap': [True, None],
                'worldVolumeMargin': [True, None],
                'vacuumPressure': [True, None],
                'buildTunnel': [True, None],
                'buildTunnelStraight': [True, None],
                'tunnelType': [True, None],
                'tunnelThickness': [True, None],
                'tunnelSoilThickness': [True, None],
                'tunnelMaterial': [True, None],
                'soilMaterial': [True, None],
                'buildTunnelFloor': [True, None],
                'tunnelFloorOffset': [True, None],
                'tunnelAper1': [True, None],
                'tunnelAper2': [True, None],
                'tunnelVisible': [True, None],
                'tunnelOffsetX': [True, None],
                'tunnelOffsetY': [True, None],
                'removeTemporaryFiles': [True, None],
                'samplerDiameter': [True, None],
                'turnOnOpticalAbsorption': [True, None],
                'turnOnMieScattering': [True, None],
                'turnOnRayleighScattering': [True, None],
                'turnOnOpticalSurface': [True, None],
                'scintYieldFactor': [True, None],
                'maximumPhotonsPerStep': [True, None],
                'maximumBetaChangePerStep': [True, None],
                'maximumTracksPerEvent': [True, None],
                'minimumKineticEnergy': [True, None],
                'minimumKineticEnergyTunnel': [True, None],
                'minimumRange': [True, None],
                'defaultRangeCut': [True, None],
                'prodCutPhotons': [True, None],
                'prodCutElectrons': [True, None],
                'prodCutPositrons': [True, None],
                'prodCutProtons': [True, None],
                'neutronTimeLimit': [True, None],
                'neutronKineticEnergyLimit': [True, None],
                'useLENDGammaNuclear': [True, None],
                'useElectroNuclear': [True, None],
                'useMuonNuclear': [True, None],
                'useGammaToMuMu': [True, None],
                'usePositronToMuMu': [True, None],
                'usePositronToHadrons': [True, None],
                'collimatorsAreInfiniteAbsorbers': [True, None],
                'tunnelIsInfiniteAbsorber': [True, None],
                'defaultBiasVacuum': [True, None],
                'defaultBiasMaterial': [True, None],
                'integratorSet': [True, None],
                'lengthSafety': [True, None],
                'lengthSafetyLarge': [True, None],
                'maximumTrackingTime': [True, None],
                'maximumStepLength': [True, None],
                'maximumTrackLength': [True, None],
                'chordStepMinimum': [True, None],
                'chordStepMinimumYoke': [True, None],
                'deltaIntersection': [True, None],
                'minimumEpsilonStep': [True, None],
                'maximumEpsilonStep': [True, None],
                'deltaOneStep': [True, None],
                'stopSecondaries': [True, None],
                'killNeutrinos': [True, None],
                'minimumRadiusOfCurvature': [True, None],
                'sampleElementsWithPoleface': [True, None],
                'nominalMatrixRelativeMomCut': [True, None],
                'teleporterFullTransform': [True, None],
                'sensitiveOuter': [True, None],
                'sensitiveBeamPipe': [True, None],
                'numberOfEventsPerNtuple': [True, None],
                'storeApertureImpacts': [True, None],
                'storeApertureImpactsIons': [True, None],
                'storeApertureImpactsAll': [True, None],
                'apertureImpactsMinimumKE': [True, None],
                'storeCollimatorInfo': [True, None],
                'storeCollimatorHits': [True, None],
                'storeCollimatorHitsLinks': [True, None],
                'storeCollimatorHitsIons': [True, None],
                'storeCollimatorHitsAll': [True, None],
                'collimatorHitsMinimumKE': [True, None],
                'storeEloss': [True, None],
                'storeElossHistograms': [True, None],
                'storeElossVacuum': [True, None],
                'storeElossVacuumHistograms': [True, None],
                'storeElossTunnel': [True, None],
                'storeElossTunnelHistograms': [True, None],
                'storeElossWorld': [True, None],
                'storeElossWorldContents': [True, None],
                'storeElossTurn': [True, None],
                'storeElossLinks': [True, None],
                'storeElossLocal': [True, None],
                'storeElossGlobal': [True, None],
                'storeElossTime': [True, None],
                'storeElossStepLength': [True, None],
                'storeElossPreStepKineticEnergy': [True, None],
                'storeElossModelID': [True, None],
                'storeGeant4Data': [True, None],
                'storeTrajectory': [True, None],
                'storeTrajectoryDepth': [True, None],
                'storeTrajectoryParticle': [True, None],
                'storeTrajectoryParticleID': [True, None],
                'storeTrajectoryEnergyThreshold': [True, None],
                'storeTrajectorySamplerID': [True, None],
                'storeTrajectoryELossSRange': [True, None],
                'storeTrajectoryTransportationSteps': [True, None],
                'trajNoTransportation': [True, None],
                'storeTrajectoryLocal': [True, None],
                'storeTrajectoryLinks': [True, None],
                'storeTrajectoryIon': [True, None],
                'trajectoryFilterLogicAND': [True, None],
                'storeSamplerAll': [True, None],
                'storeSamplerPolarCoords': [True, None],
                'storeSamplerCharge': [True, None],
                'storeSamplerKineticEnergy': [True, None],
                'storeSamplerMass': [True, None],
                'storeSamplerRigidity': [True, None],
                'storeSamplerIon': [True, None],
                'trajCutGTZ': [True, None],
                'trajCutLTR': [True, None],
                'trajConnect': [True, None],
                'writePrimaries': [True, None],
                'storeModel': [True, None],
                'nturns': [True, None],
                'ptcOneTurnMapFileName': [True, None],
                'printFractionEvents': [True, None],
                'printFractionTurns': [True, None],
                'printPhysicsProcesses': [True, None],
                'nSegmentsPerCircle': [True, None],
                'nbinsx': [True, None],
                'nbinsy': [True, None],
                'nbinsz': [True, None],
                'xmin': [True, None],
                'xmax': [True, None],
                'ymin': [True, None],
                'ymax': [True, None],
                'zmin': [True, None],
                'zmax': [True, None],
                'useScoringMap': [True, None],
            }

    class Model(Output.Tree):
        @property
        def component_names(self):
            return self.model.component_names

        @property
        def placement_names(self):
            return self.model.placement_names

        @property
        def sampler_names(self):
            return self.model.sampler_names

        @property
        def collimator_names(self):
            return self.model.collimator_names

        @property
        def scoring_mesh_names(self):
            return self.model.scoring_mesh_names

        @property
        def scoring_mesh_translations(self):
            return self.model.scoring_mesh_translations

        @property
        def scoring_mesh_rotations(self):
            return self.model.scoring_mesh_rotations

        class Model(Output.Branch):

            DEFAULT_LEAVES = {
                'n': [True, None],
                'samplerNamesUnique': [False, None],
                'componentName': [False, None],
                'placementName': [False, None],
                'componentType': [True, None],
                'length': [True, None],
                'staPos': [True, None],
                'midPos': [True, None],
                'endPos': [True, None],
                'staRot': [False, None],
                'midRot': [False, None],
                'endRot': [False, None],
                'staRefPos': [True, None],
                'midRefPos': [True, None],
                'endRefPos': [True, None],
                'staRefRot': [True, None],
                'midRefRot': [True, None],
                'endRefRot': [True, None],
                'tilt': [True, None],
                'offsetX': [True, None],
                'offsetY': [True, None],
                'staS': [True, None],
                'midS': [True, None],
                'endS': [True, None],
                'beamPipeType': [True, None],
                'beamPipeAper1': [True, None],
                'beamPipeAper2': [True, None],
                'beamPipeAper3': [True, None],
                'beamPipeAper4': [True, None],
                'material': [True, None],
                'k1': [True, None],
                'k2': [True, None],
                'k3': [True, None],
                'k4': [False, None],
                'k5': [False, None],
                'k6': [False, None],
                'k7': [False, None],
                'k8': [False, None],
                'k9': [False, None],
                'k10': [False, None],
                'k11': [False, None],
                'k12': [False, None],
                'k1s': [False, None],
                'k2s': [False, None],
                'k3s': [False, None],
                'k4s': [False, None],
                'k5s': [False, None],
                'k6s': [False, None],
                'k7s': [False, None],
                'k8s': [False, None],
                'k9s': [False, None],
                'k10s': [False, None],
                'k11s': [False, None],
                'k12s': [False, None],
                'ks': [False, None],
                'hkick': [True, None],
                'vkick': [True, None],
                'bField': [True, None],
                'eField': [True, None],
                'e1': [True, None],
                'e2': [True, None],
                'hgap': [True, None],
                'fint': [True, None],
                'fintx': [True, None],
                'fintk2': [True, None],
                'fintxk2': [True, None],
                'storeCollimatorInfo': [False, None],
                'collimatorIndices': [False, None],
                'collimatorIndicesByName': [False, None],
                'nCollimators': [False, None],
                'collimatorInfo': [False, None],
                'collimatorBranchNamesUnique': [False, None],
                'scoringMeshName': [False, None],
                'scoringMeshRotation': [False, None],
                'scoringMeshTranslation': [False, None]
            }

            @property
            def component_names(self):
                return self.array('componentName')

            @property
            def placement_names(self):
                return self.array('placementName')

            @property
            def sampler_names(self):
                return self.array('samplerNamesUnique')

            @property
            def collimator_names(self):
                return self.array('collimatorBranchNamesUnique')

            @property
            def scoring_mesh_names(self):
                return self.array('scoringMeshName')

            @property
            def scoring_mesh_translations(self):
                return dict(tuple(self.array('scoringMeshTranslation')))

            @property
            def scoring_mesh_rotations(self):
                return dict(tuple(self.array('scoringMeshRotation')))

        def to_df(self) -> _pd.DataFrame:
            """

            Returns:

            """
            model_geometry_df = _pd.DataFrame()

            # Names and strings
            for branch, name in {'componentName': 'NAME',
                                 'componentType': 'TYPE',
                                 'material': 'MATERIAL',
                                 'beamPipeType': 'APERTYPE',
                                 }.items():
                data = self.array(branch=branch)
                model_geometry_df[name] = data

            # Scalar
            for branch, name in {'length': 'L',
                                 'staS': 'AT_ENTRY',
                                 'midS': 'AT_CENTER',
                                 'endS': 'AT_EXIT',
                                 'tilt': 'TILT',
                                 'k1': 'K1',
                                 'k2': 'K2',
                                 'k3': 'K3',
                                 'k4': 'K4',
                                 'k5': 'K5',
                                 'k6': 'K6',
                                 'k7': 'K7',
                                 'k8': 'K8',
                                 'k9': 'K9',
                                 'k10': 'K10',
                                 'k11': 'K11',
                                 'k12': 'K12',
                                 'k1s': 'K1S',
                                 'k2s': 'K2S',
                                 'k3s': 'K3S',
                                 'k4s': 'K4S',
                                 'k5s': 'K5S',
                                 'k6s': 'K6S',
                                 'k7s': 'K7S',
                                 'k8s': 'K8S',
                                 'k9s': 'K9S',
                                 'k10s': 'K10S',
                                 'k11s': 'K11S',
                                 'k12s': 'K12S',
                                 'bField': 'B',
                                 'eField': 'E',
                                 'e1': 'E1',
                                 'e2': 'E2',
                                 'hgap': 'HGAP',
                                 'fint': 'FINT',
                                 'fintx': 'FINTX'
                                 }.items():
                model_geometry_df[name] = self.array(branch=branch)

            # Aperture
            for branch, name in {'beamPipeAper1': 'APERTURE1',
                                 'beamPipeAper2': 'APERTURE2',
                                 'beamPipeAper3': 'APERTURE3',
                                 'beamPipeAper4': 'APERTURE4'}.items():
                model_geometry_df[name] = self.array(branch=branch)

            # Vectors
            geometry_branches = {'staPos': 'ENTRY_',
                                 'midPos': 'CENTER_',
                                 'endPos': 'EXIT_'}

            data_df = _pd.DataFrame()
            for branch, name in geometry_branches.items():
                data = _pd.DataFrame(self.array(branch)).rename({"fX": f"{name}X", "fY": f"{name}Y", "fZ": f"{name}Z"},
                                                                axis='columns')
                data_df = _pd.concat([data_df, data], axis='columns')

            # Concatenate
            self._df = _pd.concat([model_geometry_df, data_df], axis='columns', sort=False).set_index('NAME')

            return self._df

    class Run(Output.Tree):

        class Summary(Output.Branch):
            DEFAULT_LEAVES = {
                'startTime': [True, None],
                'stopTime': [True, None],
                'durationWall': [True, None],
                'durationCPU': [True, None],
                'seedStateAtStart': [True, None],
            }

        class Histos(Output.Branch):
            DEFAULT_LEAVES = {

            }

    class Event(Output.Tree):
        def __getattr__(self, item):
            if item == 'samplers':
                self.samplers = BDSimOutput.Event.Samplers({
                    s.rstrip('.'):
                        BDSimOutput.Event.Sampler(parent=self, branch_name=s)
                    for s in self.parent.model.sampler_names})
                return self.samplers

            elif item == 'collimators':
                self.collimators = BDSimOutput.Event.Collimators({
                    s.rstrip('.'):
                        BDSimOutput.Event.Collimator(parent=self, branch_name=s)
                    for s in self.parent.model.collimator_names})
                return self.collimators
            else:
                return super().__getattr__(item)

        class Eloss(Output.Branch):
            DEFAULT_LEAVES = {
                'n': [True, None],
                'energy': [True, None],
                'S': [True, None],
                'weight': [True, None],
                'partID': [False, None],
                'trackID': [False, None],
                'parentID': [False, None],
                'modelID': [False, None],
                'turn': [False, None],
                'x': [False, None],
                'y': [False, None],
                'z': [False, None],
                'X': [False, None],
                'Y': [False, None],
                'Z': [False, None],
                'T': [False, None],
                'stepLength': [False, None],
                'preStepKineticEnergy': [False, None],
                'storeTurn': [True, None],
                'storeLinks': [True, None],
                'storeModelID': [True, None],
                'storeLocal': [True, None],
                'storeGlobal': [True, None],
                'storeTime': [True, None],
                'storeStepLength': [True, None],
                'storePreStepKineticEnergy': [True, None],
            }

        class ELossVacuum(Eloss):
            pass

        class ELossTunnel(Eloss):
            pass

        class ELossWorld(Eloss):
            pass

        class ELossWorldExit(Eloss):
            pass

        class Primary(Output.Branch):
            DEFAULT_LEAVES = {
                'energy': [True, None],
                'weight': [True, None],
                'partID': [False, None],
                'trackID': [False, None],
                'parentID': [False, None],
                'modelID': [False, None],
                'turnNumber': [True, None],
                'x': [True, None],
                'y': [True, None],
                'z': [True, None],
                'xp': [True, None],
                'yp': [True, None],
                'zp': [True, None],
                'p': [True, None],
                'T': [True, None],
                'S': [False, None],
                'r': [False, None],
                'n': [False, None],
                'rp': [False, None],
                'phi': [False, None],
                'phip': [False, None],
                'theta': [False, None],
                'charge': [False, None],
                'kineticEnergy': [False, None],
                'mass': [False, None],
                'rigidity': [False, None],
                'isIon': [False, None],
                'ionA': [False, None],
                'ionZ': [False, None],
                'nElectrons': [False, None],
            }

        class PrimaryFirstHit(Output.Branch):
            DEFAULT_LEAVES = {
                'S': [True, None],
                'energy': [True, None],
                'weight': [True, None],
                'partID': [False, None],
                'trackID': [False, None],
                'parentID': [False, None],
                'modelID': [False, None],
                'turn': [True, None],
                'x': [True, None],
                'y': [True, None],
                'z': [True, None],
                'X': [True, None],
                'Y': [True, None],
                'Z': [True, None],
                'T': [True, None],
                'stepLength': [False, None],
                'preStepKineticEnergy': [False, None],
                'n': [False, None],
                'storeTurn': [False, None],
                'storeLinks': [False, None],
                'storeModelID': [False, None],
                'storeLocal': [False, None],
                'storeGlobal': [False, None],
                'storeTime': [False, None],
                'storeStepLength': [False, None],
                'storePreStepKineticEnergy': [False, None],
            }

        class PrimaryLastHit(PrimaryFirstHit):
            pass

        class ApertureImpacts(Output.Branch):
            DEFAULT_LEAVES = {
                'n': [True, None],
                'energy': [True, None],
                'S': [True, None],
                'weight': [True, None],
                'isPrimary': [True, None],
                'firstPrimaryImpact': [True, None],
                'partID': [True, None],
                'turn': [False, None],
                'x': [False, None],
                'y': [False, None],
                'xp': [False, None],
                'yp': [False, None],
                'T': [False, None],
                'kineticEnergy': [False, None],
                'isIon': [False, None],
                'ionA': [False, None],
                'ionZ': [False, None],
                'trackID': [False, None],
                'parentID': [False, None],
                'modelID': [False, None],
            }

        class Histos(Output.Branch):
            def read_df(self) -> _pd.DataFrame:
                pass

        class Samplers(UserDict):
            def compute_optics(self, samplers: Optional[List[str]] = None):
                return _pd.DataFrame(
                    [sampler.compute_optics() for sampler in self.data.values()]
                )

            def to_df(self, samplers: Optional[List[str]] = None, columns: Optional[List[str]] = None) -> _pd.DataFrame:
                pass

            def to_np(self, samplers: Optional[List[str]] = None, columns: Optional[List[str]] = None) -> _np.ndarray:
                pass

            @property
            def df(self) -> _pd.DataFrame:
                return self.to_df()

            @property
            def np(self) -> _np.ndarray:
                return self.to_np()

            @property
            def optics(self):
                if self._optics is None:
                    self._optics = self.compute_optics()
                return self._optics

        class Sampler(Output.Branch):
            DEFAULT_LEAVES = {
                'x': [True, None],
                'xp': [True, None],
                'y': [True, None],
                'yp': [True, None],
                'z': [True, None],
                'zp': [True, None],
                'T': [True, None],
                'energy': [True, None],
                'p': [True, None],
                'turnNumber': [True, None],
                'parentID': [True, None],
                'partID': [True, None],
                'trackID': [True, None],
                'weight': [True, None],
                'n': [True, None],
                'S': [True, None],
            }

            def to_np(self,
                      turn_number: int = -1,
                      primary_only: bool = True,
                      ) -> _np.ndarray:
                df: _pd.DataFrame = self.to_df()
                data = df[['x', 'xp', 'y', 'yp', 'T', 'energy', 'n', 'S']].values
                validity = df[['turnNumber', 'parentID']].values
                if turn_number == - 1 and primary_only is False:
                    return data
                elif turn_number == -1 and primary_only is True:
                    return data[validity[:, 1] == 0]
                elif primary_only is False:
                    return data[validity[:, 0] == turn_number]
                else:
                    return data[_np.logical_and(validity[:, 1] == 0, validity[:, 0] == turn_number), :]

            def compute_optics(self):
                """

                Returns:

                """
                data = self.to_np(turn_number=1, primary_only=True)
                cv = _np.cov(data)
                eps_x = _np.sqrt(cv[0, 0] * cv[1, 1] - cv[0, 1] * cv[1, 0])
                eps_y = _np.sqrt(cv[2, 2] * cv[3, 3] - cv[2, 3] * cv[3, 2])
                return {
                    'BETA11': (cv[0, 0] - cv[0, 5] ** 2) / eps_x,
                    'BETA22': (cv[2, 2] - cv[2, 5] ** 2) / eps_y,
                    'ALPHA11': -cv[1, 1] / eps_x,
                    'ALPHA22': -cv[3, 3] / eps_y,
                    'DISP1': cv[0, 5] / 0.001,
                    'DISP2': 0.0,
                    'DISP3': cv[2, 5] / 0.001,
                    'DISP4': 0.0,
                    'EPSX': eps_x,
                    'EPXY': eps_y,
                    'n': data[:, -2].sum(),
                    'S': data[0, -1],
                }

        class Collimators(UserDict):
            def to_df(self, samplers: Optional[List[str]] = None, columns: Optional[List[str]] = None) -> _pd.DataFrame:
                ...

            def to_np(self, samplers: Optional[List[str]] = None, columns: Optional[List[str]] = None) -> _np.ndarray:
                ...

            @property
            def df(self) -> _pd.DataFrame:
                return self.to_df()

            @property
            def np(self) -> _np.ndarray:
                return self.to_np()

        class Collimator(Output.Branch):
            DEFAULT_LEAVES = {
                'primaryInteracted': [True, None],
                'primaryStopped': [True, None],
                'n': [True, None],
                'energy': [False, None],
                'energyDeposited': [False, None],
                'xln': [False, None],
                'yln': [False, None],
                'zln': [False, None],
                'xpln': [False, None],
                'ypln': [False, None],
                'T': [False, None],
                'weight': [False, None],
                'partID': [False, None],
                'parentID': [False, None],
                'turn': [False, None],
                'firstPrimaryHitThisTurn': [False, None],
                'impactParameterX': [False, None],
                'impactParameterY': [False, None],
                'isIon': [False, None],
                'ionA': [False, None],
                'ionZ': [False, None],
                'turnSet': [False, None],
                'charge': [False, None],
                'kineticEnergy': [False, None],
                'mass': [False, None],
                'rigidity': [False, None],
                'totalEnergyDeposited': [False, None],
            }


class ReBDSimOutput(Output):
    def __getattr__(self, item):
        if item in (
                'beam',
                'event',
                'run',
                'options',
                'model_dir'
        ):
            try:
                self._root_directory.get(item.split('_')[0].title())
            except KeyError:
                raise BDSimOutputException(f"Key {item} is invalid.")
            setattr(self,
                    item,
                    Output.Directory(parent=self, directory=self._root_directory[item.split('_')[0].title()])
                    )
        elif item == 'model':
            setattr(self,
                    item,
                    getattr(BDSimOutput, item.title())(parent=self, tree_name='ModelTree'),
                    )
        else:
            setattr(self,
                    item,
                    getattr(BDSimOutput, item.title())(parent=self)
                    )
        return getattr(self, item)


class ReBDSimOpticsOutput(ReBDSimOutput):
    def __getattr__(self, item):
        try:
            self._root_directory.get(item.title())
        except KeyError:
            raise BDSimOutputException(f"Key {item} is invalid.")

        if item.rstrip('_') in (
                'optics',
        ):
            setattr(self,
                    item.rstrip('_'),
                    getattr(ReBDSimOpticsOutput, item.rstrip('_').title())(parent=self)
                    )
            if item.endswith('_'):
                return getattr(self, item.rstrip('_'))
            else:
                return getattr(getattr(self, item.rstrip('_')), item.rstrip('_'))
        else:
            return getattr(super(), item)

    class Optics(Output.Tree):

        class Optics(Output.Branch):
            BRANCH_NAME = ''
            DEFAULT_LEAVES = {
                'Emitt_x': [True, None],
                'Emitt_y': [True, None],
                'Alpha_x': [True, None],
                'Alpha_y': [True, None],
                'Beta_x': [True, None],
                'Beta_y': [True, None],
                'Gamma_x': [True, None],
                'Gamma_y': [True, None],
                'Disp_x': [True, None],
                'Disp_y': [True, None],
                'Disp_xp': [True, None],
                'Disp_yp': [True, None],
                'Mean_x': [True, None],
                'Mean_y': [True, None],
                'Mean_xp': [True, None],
                'Mean_yp': [True, None],
                'Sigma_x': [True, None],
                'Sigma_y': [True, None],
                'Sigma_xp': [True, None],
                'Sigma_yp': [True, None],
                'S': [True, None],
                'Npart': [True, None],
                'Sigma_Emitt_x': [True, None],
                'Sigma_Emitt_y': [True, None],
                'Sigma_Alpha_x': [True, None],
                'Sigma_Alpha_y': [True, None],
                'Sigma_Beta_x': [True, None],
                'Sigma_Beta_y': [True, None],
                'Sigma_Gamma_x': [True, None],
                'Sigma_Gamma_y': [True, None],
                'Sigma_Disp_x': [True, None],
                'Sigma_Disp_y': [True, None],
                'Sigma_Disp_xp': [True, None],
                'Sigma_Disp_yp': [True, None],
                'Sigma_Mean_x': [True, None],
                'Sigma_Mean_y': [True, None],
                'Sigma_Mean_xp': [True, None],
                'Sigma_Mean_yp': [True, None],
                'Sigma_Sigma_x': [True, None],
                'Sigma_Sigma_y': [True, None],
                'Sigma_Sigma_xp': [True, None],
                'Sigma_Sigma_yp': [True, None],
                'Mean_E': [True, None],
                'Mean_t': [True, None],
                'Sigma_E': [True, None],
                'Sigma_t': [True, None],
                'Sigma_Mean_E': [True, None],
                'Sigma_Mean_t': [True, None],
                'Sigma_Sigma_E': [True, None],
                'Sigma_Sigma_t': [True, None],
                'xyCorrelationCoefficent': [True, None],
            }


class ReBDSimCombineOutput(ReBDSimOutput):
    def __getattr__(self, item):
        if item not in ('event', 'header'):
            return None
        return super().__getattr__(item)<|MERGE_RESOLUTION|>--- conflicted
+++ resolved
@@ -12,12 +12,9 @@
 from collections import UserDict
 import logging
 import os
-<<<<<<< HEAD
-=======
 import numpy as _np
 import pandas as _pd
 from scipy.interpolate import interp1d
->>>>>>> 4e65d8b1
 
 try:
     import uproot4 as _uproot
@@ -75,12 +72,6 @@
     logging.warning("boost_histogram is required for this module to have full functionalities.\n"
                     "Not all methods will be available.")
 
-<<<<<<< HEAD
-import numpy as _np
-import pandas as _pd
-from scipy.interpolate import interp1d
-=======
->>>>>>> 4e65d8b1
 
 __all__ = [
     'Output',
@@ -102,11 +93,7 @@
 class Histogram:
     def __init__(self, h):  # h is a THxD
         self._h = h
-<<<<<<< HEAD
-        self.variances = h.values_errors()[1]
-=======
         self.variances = h.variances()
->>>>>>> 4e65d8b1
         self._centers = None
         self._normalized_values = None
         self.normalization = 1.0
@@ -130,11 +117,7 @@
 
     @property
     def xnumbins(self):
-<<<<<<< HEAD
-        return len(self._h.edges('x')[1:-1])-1
-=======
         return len(self._h.axes[0].edges())-1
->>>>>>> 4e65d8b1
 
 
 class Histogram1d(Histogram):
@@ -144,23 +127,14 @@
         if self._centers is not None:
             return self._centers
         self._centers = [
-<<<<<<< HEAD
-            self.coordinates_normalization * (self.edges[i] + self.edges[i + 1]) / 2
-            for i in range(1, len(self.edges) - 2)
-=======
             self.coordinates_normalization * (self._h.axes[0].edges()[i] + self._h.axes[0].edges()[i + 1]) / 2
             for i in range(1, len(self._h.axes[0].edges()) - 2)
->>>>>>> 4e65d8b1
         ]
         return self._centers
 
     @property
     def values(self):
-<<<<<<< HEAD
-        return self._h.values()[1:-1]
-=======
         return self._h.values()
->>>>>>> 4e65d8b1
 
 
 class Histogram2d(Histogram):
@@ -170,21 +144,12 @@
 class Histogram3d(Histogram):
     def __init__(self, h, parent, name):
         Histogram.__init__(self, h)
-<<<<<<< HEAD
-        self._filename = parent._filename
-        self._path = parent._path
-=======
         self._filename = parent.filename
         self._path = parent.path
->>>>>>> 4e65d8b1
         self._name = name
         self._meshname = self._name.split('-')[0]
         self._parent = parent
 
-<<<<<<< HEAD
-
-=======
->>>>>>> 4e65d8b1
     @property
     def filename(self):
         return self._filename
@@ -199,29 +164,6 @@
 
     @property
     def values(self):
-<<<<<<< HEAD
-        return self._h.values().reshape(self.znumbins+2,self.ynumbins+2,self.xnumbins+2).transpose(2,1,0)[1:-1,1:-1,1:-1]
-
-    @property
-    def bins_volume(self):
-        return _np.diff(self._h.edges('x')[1:-1])[0] * \
-               _np.diff(self._h.edges('y')[1:-1])[0] * \
-               _np.diff(self._h.edges('z')[1:-1])[0]
-
-    @property
-    def edges(self):
-        return _np.array([list(self._h.edges('x')[1:-1]),
-                          list(self._h.edges('y')[1:-1]),
-                          list(self._h.edges('z')[1:-1])])
-
-    @property
-    def ynumbins(self):
-        return len(self._h.edges('y')[1:-1])-1
-
-    @property
-    def znumbins(self):
-        return len(self._h.edges('z')[1:-1])-1
-=======
         return self._h.values()
 
     @property
@@ -252,7 +194,6 @@
     @property
     def znumbins(self):
         return len(self._h.axes[2].edges())-1
->>>>>>> 4e65d8b1
 
     @property
     def scoring_mesh_translations(self):
@@ -280,13 +221,8 @@
         self._bh = None
         self._bh_error = None
         self._energy_axis_type = name.split('-')[-1]
-<<<<<<< HEAD
-        self._filename = parent._filename
-        self._path = parent._path
-=======
         self._filename = parent.filename
         self._path = parent.path
->>>>>>> 4e65d8b1
         self._meshname = name.split('-')[0]
         self._cache = None
         self._coordinates_normalization = 1.0
@@ -328,8 +264,6 @@
         else:
             raise AttributeError("Boost histograms are not available")
 
-<<<<<<< HEAD
-=======
     def extract_spectrum(self, x=0, y=0, z=0, path='.', extract_all=False):
 
         if not extract_all:
@@ -360,7 +294,6 @@
 
                     f.close()
 
->>>>>>> 4e65d8b1
     def project_to_3d(self, weights=1):
 
         histo3d = bh.Histogram(*self.bh.axes[0:3])
@@ -374,13 +307,8 @@
         self._cache = histo3d.view()
         return histo3d
 
-<<<<<<< HEAD
-    def compute_h10(self, conversionFactorFile):
-        data = _pd.read_table(conversionFactorFile, names=["energy", "h10_coeff"])
-=======
     def compute_h10(self, conversionfactorfile):
         data = _pd.read_table(conversionfactorfile, names=["energy", "h10_coeff"])
->>>>>>> 4e65d8b1
         f = interp1d(data['energy'].values, data['h10_coeff'].values)
         self._cache = self.project_to_3d(weights=f(self.bh.axes[3].centers)).view()
         return self.project_to_3d(weights=f(self.bh.axes[3].centers))
@@ -455,11 +383,7 @@
             bdsbh4d = ROOT.BDSBH4D("boost_histogram_variable")()
 
         # to_PyROOT() is a BDSIM function
-<<<<<<< HEAD
-        bdsbh4d.to_PyROOT(parent._file, name)
-=======
         bdsbh4d.to_PyROOT(parent.file, name)
->>>>>>> 4e65d8b1
 
         return Histogram4d(parent, bdsbh4d, name)
 
@@ -530,39 +454,15 @@
                 parent: the `Output` to which the directory structure is attached
                 directory: the top-level ROOT directory
             """
-<<<<<<< HEAD
-
-            def _build(n, c):
-                item = self._directory[n]
-                if c.endswith('Directory'):
-                    return Output.Directory(parent, directory=item)
-                elif c.endswith('TH1D'):
-                    return Histogram1d(item)
-                elif c.endswith('TH2D'):
-                    return Histogram2d(item)
-                elif c.endswith('TH3D'):
-                    return Histogram3d(item, self.parent, n)
-                elif c.endswith('TTree'):
-                    return Histogram4d.from_root_file(self.parent, n.split(';')[0])
-                else:
-                    return item
-=======
->>>>>>> 4e65d8b1
 
             self._output: Output = parent
             self._directory: _uproot.rootio.ROOTDirectory = directory
             for name, cls in self._directory.iterclassnames(recursive=False):
-<<<<<<< HEAD
-                setattr(self, name.split(';')[0].replace('-', '_'), _build(name, cls))
-=======
                 setattr(self, name.split(';')[0].replace('-', '_'), self.build(name, cls))
->>>>>>> 4e65d8b1
 
         def __getitem__(self, item):
             return self._directory[item]
 
-<<<<<<< HEAD
-=======
         def build(self, n, c):
             item = self._directory[n]
             if c.endswith('Directory'):
@@ -583,7 +483,6 @@
                 if n == name:
                     return self.build(n, c)
 
->>>>>>> 4e65d8b1
         @property
         def parent(self) -> Output:
             """The parent Output to which the directory structure is attached."""
