--- conflicted
+++ resolved
@@ -61,10 +61,7 @@
     M = 938.27203 * _ureg.MeV_c2
     Q = 1.602176487e-19 * _ureg.coulomb
     G = (5.585694701 - 2) / 2
-<<<<<<< HEAD
     name = "Proton"
-=======
-    name = 'Proton'
 
 
 class AntiMuon(Particule):
@@ -75,5 +72,4 @@
     tau = 2.197029e-6 * _ureg.s
 
 
-Posmuon = AntiMuon
->>>>>>> 09b40598
+Posmuon = AntiMuon